--- conflicted
+++ resolved
@@ -17,16 +17,6 @@
     name = "llvm_gpu_backend",
     srcs = [
         "dump_ir_pass.cc",
-<<<<<<< HEAD
-        "nvptx_backend_lib.cc",
-        "utils.cc",
-    ],
-    hdrs = [
-        "dump_ir_pass.h",
-        "nvptx_backend_lib.h",
-        "utils.h",
-    ],
-=======
         "utils.cc",
     ] + if_cuda_is_configured([
         "nvptx_backend_lib.cc",
@@ -41,7 +31,6 @@
     ]) + if_rocm_is_configured([
         "amdgpu_backend_lib.h",
     ]),
->>>>>>> 7e51d0a0
     deps = [
         "//tensorflow/compiler/xla:status_macros",
         "//tensorflow/compiler/xla:statusor",
