# Description: GPU-specific XLA tests. For example, codegen tests that
# verify the IR emitted.
#
# TODO(jlebar): None of these tests actually use the GPU, so they should not
# need to run on machines with GPUs present.

licenses(["notice"])  # Apache 2.0

package(default_visibility = [":friends"])

package_group(
    name = "friends",
    includes = [
        "//tensorflow/compiler/xla:friends",
    ],
)

# Filegroup used to collect source files for dependency checking.
filegroup(
    name = "c_srcs",
    data = glob([
        "**/*.cc",
        "**/*.h",
    ]),
)

load("//tensorflow:tensorflow.bzl", "tf_cc_test")
load(
    "//tensorflow/core:platform/default/build_config_root.bzl",
    "tf_gpu_tests_tags",
)

cc_library(
    name = "gpu_codegen_test",
    testonly = True,
    srcs = ["gpu_codegen_test.cc"],
    hdrs = ["gpu_codegen_test.h"],
    tags = tf_gpu_tests_tags(),
    deps = [
        "//tensorflow/compiler/xla/legacy_flags:debug_options_flags",
        "//tensorflow/compiler/xla/service:gpu_plugin",
        "//tensorflow/compiler/xla/service/gpu:gpu_executable",
        "//tensorflow/compiler/xla/tests:filecheck",
        "//tensorflow/compiler/xla/tests:llvm_irgen_test_base",
        "//tensorflow/core:lib",
        "@com_google_absl//absl/memory",
    ],
)

tf_cc_test(
    name = "gpu_copy_test",
    srcs = ["gpu_copy_test.cc"],
    tags = tf_gpu_tests_tags(),
    deps = [
        ":gpu_codegen_test",
        "//tensorflow/compiler/xla:literal",
        "//tensorflow/compiler/xla:literal_util",
        "//tensorflow/compiler/xla:util",
        "//tensorflow/compiler/xla:xla_data_proto",
        "//tensorflow/compiler/xla/service:hlo",
        "//tensorflow/core:test",
        "//tensorflow/core:test_main",
        "@com_google_absl//absl/memory",
    ],
)

tf_cc_test(
    name = "gpu_ftz_test",
    srcs = ["gpu_ftz_test.cc"],
    tags = tf_gpu_tests_tags(),
    deps = [
        ":gpu_codegen_test",
        "//tensorflow/core:test_main",
    ],
)

tf_cc_test(
    name = "gpu_index_test",
    srcs = ["gpu_index_test.cc"],
    tags = tf_gpu_tests_tags(),
    deps = [
        ":gpu_codegen_test",
        "//tensorflow/compiler/xla:literal",
        "//tensorflow/compiler/xla:shape_util",
        "//tensorflow/compiler/xla:util",
        "//tensorflow/compiler/xla:xla_data_proto",
        "//tensorflow/compiler/xla:xla_proto",
        "//tensorflow/compiler/xla/service:hlo",
        "//tensorflow/compiler/xla/service:hlo_module_config",
        "//tensorflow/compiler/xla/service:hlo_parser",
        "//tensorflow/compiler/xla/tests:hlo_test_base",
        "//tensorflow/core:test",
        "//tensorflow/core:test_main",
        "@com_google_absl//absl/memory",
    ],
)

tf_cc_test(
    name = "gpu_infeed_test",
    srcs = ["infeed_test.cc"],
    tags = tf_gpu_tests_tags(),
    deps = [
        ":gpu_codegen_test",
        "//tensorflow/compiler/xla:literal",
        "//tensorflow/compiler/xla:shape_util",
        "//tensorflow/compiler/xla:test_helpers",
        "//tensorflow/compiler/xla:xla_data_proto",
        "//tensorflow/compiler/xla/client:global_data",
        "//tensorflow/compiler/xla/client:local_client",
        "//tensorflow/compiler/xla/client:xla_builder",
        "//tensorflow/compiler/xla/client/lib:arithmetic",
        "//tensorflow/compiler/xla/tests:client_library_test_base",
        "//tensorflow/compiler/xla/tests:literal_test_util",
        "//tensorflow/core:lib",
        "//tensorflow/core:test_main",
    ],
)

tf_cc_test(
    name = "gpu_kernel_tiling_test",
    srcs = ["gpu_kernel_tiling_test.cc"],
    tags = tf_gpu_tests_tags(),
    deps = [
        ":gpu_codegen_test",
        "//tensorflow/compiler/xla/service:hlo",
        "//tensorflow/compiler/xla/service:hlo_module_config",
        "//tensorflow/compiler/xla/service:hlo_parser",
        "//tensorflow/compiler/xla/tests:hlo_test_base",
        "//tensorflow/core:test",
        "//tensorflow/core:test_main",
    ],
)

tf_cc_test(
    name = "gpu_ldg_test",
    srcs = ["gpu_ldg_test.cc"],
    tags = tf_gpu_tests_tags(),
    deps = [
        ":gpu_codegen_test",
        "//tensorflow/compiler/xla:literal",
        "//tensorflow/compiler/xla:shape_util",
        "//tensorflow/compiler/xla:util",
        "//tensorflow/compiler/xla:xla_data_proto",
        "//tensorflow/compiler/xla/service:hlo",
        "//tensorflow/core:test",
        "//tensorflow/core:test_main",
        "@com_google_absl//absl/memory",
    ],
)

tf_cc_test(
    name = "gpu_noalias_test",
    srcs = ["gpu_noalias_test.cc"],
    tags = tf_gpu_tests_tags(),
    deps = [
        ":gpu_codegen_test",
        "//tensorflow/compiler/xla:literal",
        "//tensorflow/compiler/xla:shape_util",
        "//tensorflow/compiler/xla:util",
        "//tensorflow/compiler/xla:xla_data_proto",
        "//tensorflow/compiler/xla/service:hlo",
        "//tensorflow/core:test",
        "//tensorflow/core:test_main",
        "@com_google_absl//absl/memory",
    ],
)

tf_cc_test(
    name = "gpu_fusion_test",
    srcs = ["gpu_fusion_test.cc"],
    tags = tf_gpu_tests_tags(),
    deps = [
        ":gpu_codegen_test",
        "//tensorflow/compiler/xla/service:hlo_module_config",
        "//tensorflow/compiler/xla/service:hlo_parser",
        "//tensorflow/compiler/xla/tests:hlo_test_base",
        "//tensorflow/core:test",
        "//tensorflow/core:test_main",
    ],
)

tf_cc_test(
    name = "gpu_unrolling_test",
    srcs = ["gpu_unrolling_test.cc"],
    tags = tf_gpu_tests_tags(),
    deps = [
        ":gpu_codegen_test",
        "//tensorflow/compiler/xla/service:hlo_module_config",
        "//tensorflow/compiler/xla/service:hlo_parser",
        "//tensorflow/compiler/xla/tests:hlo_test_base",
        "//tensorflow/core:test",
        "//tensorflow/core:test_main",
    ],
)

tf_cc_test(
    name = "gpu_alignment_test",
    testonly = True,
    srcs = ["gpu_alignment_test.cc"],
    tags = tf_gpu_tests_tags(),
    deps = [
        ":gpu_codegen_test",
        "//tensorflow/compiler/xla/service:gpu_plugin",
        "//tensorflow/compiler/xla/service/cpu:custom_call_target_registry",
        "//tensorflow/compiler/xla/service/llvm_ir:alias_analysis",
        "//tensorflow/compiler/xla/tests:filecheck",
        "//tensorflow/compiler/xla/tests:llvm_irgen_test_base",
        "//tensorflow/core:test",
        "//tensorflow/core:test_main",
    ],
)

tf_cc_test(
<<<<<<< HEAD
    name = "cudnn_fused_conv_rewriter_test",
    srcs = ["cudnn_fused_conv_rewriter_test.cc"],
    tags = tf_gpu_tests_tags(),
    deps = [
        ":gpu_codegen_test",
        "//tensorflow/compiler/xla/service:hlo_parser",
        "//tensorflow/compiler/xla/tests:hlo_test_base",
        "//tensorflow/core:test",
        "//tensorflow/core:test_main",
        "@com_google_absl//absl/strings",
    ],
)

tf_cc_test(
=======
>>>>>>> a2211a92
    name = "gpu_atomic_test",
    srcs = ["gpu_atomic_test.cc"],
    tags = tf_gpu_tests_tags(),
    deps = [
        ":gpu_codegen_test",
        "//tensorflow/compiler/xla/tests:filecheck",
        "//tensorflow/core:test",
        "//tensorflow/core:test_main",
    ],
)<|MERGE_RESOLUTION|>--- conflicted
+++ resolved
@@ -211,23 +211,6 @@
 )
 
 tf_cc_test(
-<<<<<<< HEAD
-    name = "cudnn_fused_conv_rewriter_test",
-    srcs = ["cudnn_fused_conv_rewriter_test.cc"],
-    tags = tf_gpu_tests_tags(),
-    deps = [
-        ":gpu_codegen_test",
-        "//tensorflow/compiler/xla/service:hlo_parser",
-        "//tensorflow/compiler/xla/tests:hlo_test_base",
-        "//tensorflow/core:test",
-        "//tensorflow/core:test_main",
-        "@com_google_absl//absl/strings",
-    ],
-)
-
-tf_cc_test(
-=======
->>>>>>> a2211a92
     name = "gpu_atomic_test",
     srcs = ["gpu_atomic_test.cc"],
     tags = tf_gpu_tests_tags(),
