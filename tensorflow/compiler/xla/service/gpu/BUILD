# Description:
#   GPU-specific components in XLA service implementation.

load("//tensorflow/compiler/xla/tests:build_defs.bzl", "xla_test")
load("//tensorflow/compiler/xla:xla.bzl", "xla_proto_library")
load(
    "//tensorflow/core:platform/default/build_config_root.bzl",
    "tf_cuda_tests_tags",
)
<<<<<<< HEAD
load("//tensorflow:tensorflow.bzl", "tf_cc_test")
load("@local_config_cuda//cuda:build_defs.bzl", "if_cuda")
load("@local_config_cuda//cuda:build_defs.bzl", "if_cuda_is_configured")
load("@local_config_rocm//rocm:build_defs.bzl", "if_rocm")
load("@local_config_rocm//rocm:build_defs.bzl", "if_rocm_is_configured")
=======
load("//tensorflow:tensorflow.bzl", "tf_cc_test", "tf_cuda_library", "if_cuda")
>>>>>>> 2b990063

licenses(["notice"])  # Apache 2.0

package(default_visibility = [":friends"])

package_group(
    name = "friends",
    includes = [
        "//tensorflow/compiler/xla:friends",
    ],
)

# Filegroup used to collect source files for dependency checking.
filegroup(
    name = "c_srcs",
    data = glob([
        "**/*.cc",
        "**/*.h",
    ]),
)

xla_proto_library(
    name = "backend_configs",
    srcs = ["backend_configs.proto"],
)

cc_library(
    name = "gpu_constants",
    srcs = ["gpu_constants.cc"],
    hdrs = ["gpu_constants.h"],
    deps = [
        "//tensorflow/compiler/xla:types",
        "//tensorflow/core:framework",
    ],
)

cc_library(
    name = "partition_assignment",
    srcs = [
        "partition_assignment.cc",
    ],
    hdrs = [
        "partition_assignment.h",
    ],
    deps = [
        "//tensorflow/compiler/xla:shape_util",
        "//tensorflow/compiler/xla:types",
        "//tensorflow/compiler/xla:util",
        "//tensorflow/compiler/xla/service:hlo",
        "//tensorflow/core:lib",
        "//tensorflow/core:stream_executor_no_cuda",
        "@com_google_absl//absl/memory",
        "@com_google_absl//absl/strings:str_format",
    ],
)

# TODO(b/29140563) This target is flaky, disabled until flakiness is
# root-caused. Failed on 2016-06-08.
#tf_cc_test(
#    name = "partition_assignment_test",
#    srcs = [
#        "partition_assignment_test.cc",
#    ],
#    tags = tf_cuda_tests_tags(),
#    deps = [
#        ":partition_assignment",
#        "//tensorflow/core:stream_executor_no_cuda",
#        "//tensorflow/compiler/xla:shape_util",
#        "//tensorflow/compiler/xla:xla_data_proto",
#        "//tensorflow/compiler/xla/service:gpu_plugin",
#        "//tensorflow/compiler/xla/service:hlo",
#        "//tensorflow/compiler/xla/tests:hlo_test_base",
#        "//tensorflow/core:test_main",
#    ],
#)

cc_library(
    name = "stream_assignment",
    srcs = ["stream_assignment.cc"],
    hdrs = ["stream_assignment.h"],
    deps = [
        ":ir_emission_utils",
        "//tensorflow/compiler/xla:util",
        "//tensorflow/compiler/xla/service:hlo",
        "//tensorflow/compiler/xla/service:hlo_reachability",
        "@com_google_absl//absl/container:flat_hash_map",
        "@com_google_absl//absl/container:flat_hash_set",
        "@com_google_absl//absl/memory",
    ],
)

tf_cc_test(
    name = "stream_assignment_test",
    srcs = [
        "stream_assignment_test.cc",
    ],
    deps = [
        ":stream_assignment",
        "//tensorflow/compiler/xla:test_helpers",
        "//tensorflow/compiler/xla:types",
        "//tensorflow/compiler/xla/service:hlo",
        "//tensorflow/compiler/xla/tests:hlo_test_base",
        "//tensorflow/compiler/xla/tests:test_utils",
        "//tensorflow/compiler/xla/tests:xla_internal_test_main",
        "//tensorflow/core:lib",
        "@com_google_absl//absl/memory",
        "@com_google_absl//absl/strings:str_format",
    ],
)

cc_library(
    name = "hlo_to_ir_bindings",
    srcs = ["hlo_to_ir_bindings.cc"],
    hdrs = ["hlo_to_ir_bindings.h"],
    deps = [
        ":buffer_allocations",
        ":ir_emission_utils",
        "//tensorflow/compiler/xla:util",
        "//tensorflow/compiler/xla/service:buffer_assignment",
        "//tensorflow/compiler/xla/service:hlo",
        "//tensorflow/compiler/xla/service/llvm_ir:alias_analysis",
        "//tensorflow/compiler/xla/service/llvm_ir:buffer_assignment_util",
        "//tensorflow/compiler/xla/service/llvm_ir:ir_array",
        "//tensorflow/compiler/xla/service/llvm_ir:llvm_util",
        "//tensorflow/compiler/xla/service/llvm_ir:tuple_ops",
        "//tensorflow/core:lib",
        "@com_google_absl//absl/container:flat_hash_map",
        "@com_google_absl//absl/container:flat_hash_set",
        "@com_google_absl//absl/strings",
        "@com_google_absl//absl/types:span",
        "@llvm//:core",
    ],
)

cc_library(
    name = "ir_emitter",
    srcs = [
        "ir_emitter.cc",
        "ir_emitter_nested.cc",
        "ir_emitter_unnested.cc",
    ],
    hdrs = [
        "ir_emitter.h",
        "ir_emitter_context.h",
        "ir_emitter_nested.h",
        "ir_emitter_unnested.h",
    ],
    deps = [
        ":buffer_allocations",
        ":cudnn_conv_runner",
        ":elemental_ir_emitter",
        ":gpu_constants",
        ":gpu_executable",
        ":hlo_to_ir_bindings",
        ":ir_emission_utils",
        ":nccl_all_reduce_thunk",
        ":parallel_loop_emitter",
        ":partition_assignment",
        ":thunk",
        "//tensorflow/compiler/xla:literal",
        "//tensorflow/compiler/xla:shape_util",
        "//tensorflow/compiler/xla:status_macros",
        "//tensorflow/compiler/xla:statusor",
        "//tensorflow/compiler/xla:types",
        "//tensorflow/compiler/xla:util",
        "//tensorflow/compiler/xla:window_util",
        "//tensorflow/compiler/xla:xla_data_proto",
        "//tensorflow/compiler/xla/service:buffer_assignment",
        "//tensorflow/compiler/xla/service:elemental_ir_emitter",
        "//tensorflow/compiler/xla/service:hlo",
        "//tensorflow/compiler/xla/service:hlo_casting_utils",
        "//tensorflow/compiler/xla/service:name_uniquer",
        "//tensorflow/compiler/xla/service:pattern_matcher",
        "//tensorflow/compiler/xla/service:while_loop_analysis",
        "//tensorflow/compiler/xla/service/llvm_ir:buffer_assignment_util",
        "//tensorflow/compiler/xla/service/llvm_ir:dynamic_update_slice_util",
        "//tensorflow/compiler/xla/service/llvm_ir:fused_ir_emitter",
        "//tensorflow/compiler/xla/service/llvm_ir:ir_array",
        "//tensorflow/compiler/xla/service/llvm_ir:ir_builder_mixin",
        "//tensorflow/compiler/xla/service/llvm_ir:kernel_support_library",
        "//tensorflow/compiler/xla/service/llvm_ir:kernel_tiling",
        "//tensorflow/compiler/xla/service/llvm_ir:llvm_loop",
        "//tensorflow/compiler/xla/service/llvm_ir:llvm_util",
        "//tensorflow/compiler/xla/service/llvm_ir:loop_emitter",
        "//tensorflow/compiler/xla/service/llvm_ir:sort_util",
        "//tensorflow/compiler/xla/service/llvm_ir:tuple_ops",
        "//tensorflow/core:lib",
        "//tensorflow/core:stream_executor_no_cuda",
        "@com_google_absl//absl/algorithm:container",
        "@com_google_absl//absl/container:inlined_vector",
        "@com_google_absl//absl/memory",
        "@com_google_absl//absl/strings",
        "@com_google_absl//absl/types:optional",
        "@com_google_absl//absl/types:span",
        "@llvm//:core",
        "@llvm//:support",
    ],
)

cc_library(
    name = "parallel_loop_emitter",
    srcs = ["parallel_loop_emitter.cc"],
    hdrs = ["parallel_loop_emitter.h"],
    deps = [
        ":partition_assignment",
        "//tensorflow/compiler/xla:shape_util",
        "//tensorflow/compiler/xla:xla_data_proto",
        "//tensorflow/compiler/xla/service/llvm_ir:ir_array",
        "//tensorflow/compiler/xla/service/llvm_ir:llvm_loop",
        "//tensorflow/compiler/xla/service/llvm_ir:llvm_util",
        "//tensorflow/compiler/xla/service/llvm_ir:loop_emitter",
        "//tensorflow/core:lib",
        "@llvm//:core",
    ],
)

cc_library(
    name = "elemental_ir_emitter",
    srcs = ["elemental_ir_emitter.cc"],
    hdrs = ["elemental_ir_emitter.h"],
    deps = [
        ":ir_emission_utils",
        "//tensorflow/compiler/xla:literal",
        "//tensorflow/compiler/xla:shape_util",
        "//tensorflow/compiler/xla:status_macros",
        "//tensorflow/compiler/xla:statusor",
        "//tensorflow/compiler/xla:types",
        "//tensorflow/compiler/xla:util",
        "//tensorflow/compiler/xla:window_util",
        "//tensorflow/compiler/xla:xla_data_proto",
        "//tensorflow/compiler/xla/service:elemental_ir_emitter",
        "//tensorflow/compiler/xla/service:hlo",
        "//tensorflow/compiler/xla/service:hlo_module_config",
        "//tensorflow/compiler/xla/service/llvm_ir:ir_array",
        "//tensorflow/compiler/xla/service/llvm_ir:llvm_loop",
        "//tensorflow/compiler/xla/service/llvm_ir:llvm_util",
        "//tensorflow/compiler/xla/service/llvm_ir:loop_emitter",
        "//tensorflow/compiler/xla/service/llvm_ir:math_ops",
        "//tensorflow/core:lib",
        "@com_google_absl//absl/strings",
        "@com_google_absl//absl/types:span",
        "@llvm//:core",
        "@llvm//:support",
    ],
)

cc_library(
    name = "buffer_allocations",
    srcs = ["buffer_allocations.cc"],
    hdrs = ["buffer_allocations.h"],
    deps = [
        ":gpu_constants",
        "//tensorflow/compiler/xla:status_macros",
        "//tensorflow/compiler/xla:statusor",
        "//tensorflow/compiler/xla:types",
        "//tensorflow/compiler/xla:util",
        "//tensorflow/compiler/xla/service:buffer_assignment",
        "//tensorflow/compiler/xla/service:device_memory_allocator",
        "//tensorflow/core:lib",
        "//tensorflow/core:lib_internal",
        "//tensorflow/core:stream_executor_no_cuda",
        "@com_google_absl//absl/container:flat_hash_map",
        "@com_google_absl//absl/memory",
        "@com_google_absl//absl/types:span",
    ],
)

cc_library(
    name = "hlo_execution_profiler",
    srcs = ["hlo_execution_profiler.cc"],
    hdrs = ["hlo_execution_profiler.h"],
    deps = [
        "//tensorflow/compiler/xla/service:hlo",
        "//tensorflow/compiler/xla/service:hlo_execution_profile",
        "//tensorflow/compiler/xla/service:stream_pool",
        "//tensorflow/core:lib",
        "//tensorflow/core:ptr_util",
        "//tensorflow/core:stream_executor_no_cuda",
        "@com_google_absl//absl/memory",
    ],
)

cc_library(
    name = "thunk",
    srcs = ["thunk.cc"],
    hdrs = ["thunk.h"],
    deps = [
        ":buffer_allocations",
        ":hlo_execution_profiler",
        "//tensorflow/compiler/xla/service:hlo",
        "//tensorflow/core:lib",
        "//tensorflow/core:stream_executor_no_cuda",
    ],
)

tf_cuda_library(
    name = "nccl_all_reduce_thunk",
    srcs = ["nccl_all_reduce_thunk.cc"],
    hdrs = ["nccl_all_reduce_thunk.h"],
    deps = [
        ":buffer_allocations",
        ":hlo_execution_profiler",
        ":thunk",
        "@com_google_absl//absl/synchronization",
        "//tensorflow/compiler/xla:util",
        "//tensorflow/compiler/xla/service:buffer_assignment",
        "//tensorflow/compiler/xla/service:hlo",
        "//tensorflow/core:lib",
        "//tensorflow/core:stream_executor_no_cuda",
        "//tensorflow/stream_executor/cuda:cuda_activation",
        "//tensorflow/stream_executor/cuda:cuda_gpu_executor",
    ] + if_cuda([
        "@local_config_nccl//:nccl",
    ]),
)

cc_library(
    name = "gpu_executable",
    srcs = [
        "cholesky_thunk.cc",
        "conditional_thunk.cc",
        "convolution_thunk.cc",
        "copy_thunk.cc",
        "cudnn_batchnorm_thunk.cc",
        "fft_thunk.cc",
        "for_thunk.cc",
        "gemm_thunk.cc",
        "gpu_executable.cc",
        "infeed_thunk.cc",
        "kernel_thunk.cc",
        "memset_thunk.cc",
        "outfeed_thunk.cc",
        "sequential_thunk.cc",
        "thunk_schedule.cc",
        "triangular_solve_thunk.cc",
        "tuple_thunk.cc",
        "while_thunk.cc",
    ] + if_cuda_is_configured(if_cuda(["nvptx_executable.cc"])) +
        if_rocm_is_configured(if_rocm(["amdgpu_executable.cc"])),
    hdrs = [
        "cholesky_thunk.h",
        "conditional_thunk.h",
        "convolution_thunk.h",
        "copy_thunk.h",
        "cudnn_batchnorm_thunk.h",
        "fft_thunk.h",
        "for_thunk.h",
        "gemm_thunk.h",
        "gpu_executable.h",
        "infeed_thunk.h",
        "kernel_thunk.h",
        "memset_thunk.h",
        "outfeed_thunk.h",
        "sequential_thunk.h",
        "thunk_schedule.h",
        "triangular_solve_thunk.h",
        "tuple_thunk.h",
        "while_thunk.h",
    ] + if_cuda_is_configured(if_cuda(["nvptx_executable.h"])) +
        if_rocm_is_configured(if_rocm(["amdgpu_executable.h"])),
    deps = [
        ":buffer_allocations",
        ":cudnn_conv_runner",
        ":cusolver_context",
        ":hlo_execution_profiler",
        ":infeed_manager",
        ":ir_emission_utils",
        ":nccl_all_reduce_thunk",
        ":outfeed_manager",
        ":partition_assignment",
        ":stream_assignment",
        ":thunk",
        "//tensorflow/compiler/xla:array2d",
        "//tensorflow/compiler/xla:literal",
        "//tensorflow/compiler/xla:shape_tree",
        "//tensorflow/compiler/xla:shape_util",
        "//tensorflow/compiler/xla:status",
        "//tensorflow/compiler/xla:status_macros",
        "//tensorflow/compiler/xla:statusor",
        "//tensorflow/compiler/xla:types",
        "//tensorflow/compiler/xla:util",
        "//tensorflow/compiler/xla:xla_data_proto",
        "//tensorflow/compiler/xla/service:buffer_assignment",
        "//tensorflow/compiler/xla/service:device_memory_allocator",
        "//tensorflow/compiler/xla/service:executable",
        "//tensorflow/compiler/xla/service:hlo",
        "//tensorflow/compiler/xla/service:hlo_execution_profile",
        "//tensorflow/compiler/xla/service:logical_buffer",
        "//tensorflow/compiler/xla/service:shaped_buffer",
        "//tensorflow/compiler/xla/service:transfer_manager",
        "//tensorflow/compiler/xla/service:tuple_points_to_analysis",
        "//tensorflow/compiler/xla/service/llvm_ir:buffer_assignment_util",
        "//tensorflow/core:lib",
        "//tensorflow/core:lib_internal",
        "//tensorflow/core:stream_executor_no_cuda",
        "//tensorflow/core/platform/default/build_config:cublas_plugin",
        "//tensorflow/core/platform/default/build_config:cudnn_plugin",
        "//tensorflow/core/platform/default/build_config:cufft_plugin",
        "//tensorflow/core/platform/default/build_config:stream_executor_cuda",  # build_cleaner: keep
        "//tensorflow/core/platform/default/build_config:stream_executor_rocm",
        "//tensorflow/stream_executor",
        "//tensorflow/stream_executor:blas",
        "//tensorflow/stream_executor:device_memory",
        "@com_google_absl//absl/base:core_headers",
        "@com_google_absl//absl/container:flat_hash_map",
        "@com_google_absl//absl/container:flat_hash_set",
        "@com_google_absl//absl/memory",
        "@com_google_absl//absl/strings",
        "@com_google_absl//absl/strings:str_format",
        "@com_google_absl//absl/types:optional",
        "@com_google_absl//absl/types:span",
    ],
)

cc_library(
    name = "ir_emission_utils",
    srcs = ["ir_emission_utils.cc"],
    hdrs = ["ir_emission_utils.h"],
    deps = [
        ":backend_configs",
        "//tensorflow/compiler/xla:shape_util",
        "//tensorflow/compiler/xla:util",
        "//tensorflow/compiler/xla:window_util",
        "//tensorflow/compiler/xla:xla_data_proto",
        "//tensorflow/compiler/xla/service:hlo",
        "//tensorflow/compiler/xla/service/llvm_ir:llvm_util",
        "//tensorflow/core:lib",
        "@llvm//:core",
    ],
)

cc_library(
    name = "cudnn_conv_algorithm_picker",
    srcs = ["cudnn_conv_algorithm_picker.cc"],
    hdrs = ["cudnn_conv_algorithm_picker.h"],
    deps = [
        ":backend_configs",
        ":buffer_comparator",
        ":cudnn_conv_runner",
        ":gpu_autotuning_proto",
        ":gpu_executable",
        ":ir_emission_utils",
        ":scratch_allocator",
        "//tensorflow/compiler/xla:literal_util",
        "//tensorflow/compiler/xla/service:compiler",
        "//tensorflow/compiler/xla/service:device_memory_allocator",
        "//tensorflow/compiler/xla/service:hlo",
        "//tensorflow/compiler/xla/service:hlo_casting_utils",
        "//tensorflow/compiler/xla/service:hlo_pass",
        "//tensorflow/core:autotuning_proto_cc",
        "//tensorflow/core:lib",
        "//tensorflow/core:logger",
        "//tensorflow/core:stream_executor_no_cuda",
        "//tensorflow/core/util/proto:proto_utils",
        "@com_google_absl//absl/strings",
        "@com_google_absl//absl/strings:str_format",
        "@com_google_absl//absl/time",
        "@com_google_absl//absl/types:optional",
    ],
)

cc_library(
    name = "scratch_allocator",
    srcs = ["scratch_allocator.cc"],
    hdrs = ["scratch_allocator.h"],
    deps = [
        "//tensorflow/compiler/xla:status_macros",
        "//tensorflow/compiler/xla:util",
        "//tensorflow/compiler/xla/service:device_memory_allocator",
        "//tensorflow/core:stream_executor_no_cuda",
    ],
)

cc_library(
    name = "cudnn_conv_runner",
    srcs = ["cudnn_conv_runner.cc"],
    hdrs = ["cudnn_conv_runner.h"],
    deps = [
        ":backend_configs",
        ":ir_emission_utils",
        ":stream_executor_util",
        "//tensorflow/compiler/xla:shape_util",
        "//tensorflow/compiler/xla:status",
        "//tensorflow/compiler/xla:status_macros",
        "//tensorflow/compiler/xla:statusor",
        "//tensorflow/compiler/xla:types",
        "//tensorflow/compiler/xla:util",
        "//tensorflow/compiler/xla:xla_data_proto",
        "//tensorflow/compiler/xla/service:hlo",
        "//tensorflow/core:stream_executor_no_cuda",
        "@com_google_absl//absl/strings",
        "@com_google_absl//absl/types:optional",
    ],
)

cc_library(
    name = "cudnn_conv_rewriter",
    srcs = ["cudnn_conv_rewriter.cc"],
    hdrs = ["cudnn_conv_rewriter.h"],
    deps = [
        ":backend_configs",
        ":ir_emission_utils",
        "//tensorflow/compiler/xla:literal",
        "//tensorflow/compiler/xla:util",
        "//tensorflow/compiler/xla:window_util",
        "//tensorflow/compiler/xla:xla_data_proto",
        "//tensorflow/compiler/xla/service:hlo",
        "//tensorflow/compiler/xla/service:hlo_pass",
        "//tensorflow/core:lib",
    ],
)

tf_cc_test(
    name = "cudnn_conv_rewriter_test",
    srcs = ["cudnn_conv_rewriter_test.cc"],
    deps = [
        ":cudnn_conv_rewriter",
        ":ir_emission_utils",
        "//tensorflow/compiler/xla:test",
        "//tensorflow/compiler/xla:test_helpers",
        "//tensorflow/compiler/xla/service:hlo",
        "//tensorflow/compiler/xla/service:hlo_matchers",
        "//tensorflow/compiler/xla/service:shape_inference",
        "//tensorflow/compiler/xla/tests:hlo_test_base",
        "//tensorflow/compiler/xla/tests:xla_internal_test_main",  # fixdeps: keep
        "//tensorflow/core:test",
    ],
)

cc_library(
    name = "cusolver_context",
    srcs = ["cusolver_context.cc"],
    hdrs = ["cusolver_context.h"],
    deps = [
        "//tensorflow/compiler/xla:statusor",
        "//tensorflow/compiler/xla:types",
        "//tensorflow/compiler/xla:util",
        "//tensorflow/core:lib",
        "//tensorflow/core:stream_executor_no_cuda",
        "//tensorflow/stream_executor:blas",
        "@local_config_cuda//cuda:cuda_headers",
        "@local_config_cuda//cuda:cusolver",
    ],
)

cc_library(
    name = "cusolver_rewriter",
    srcs = ["cusolver_rewriter.cc"],
    hdrs = ["cusolver_rewriter.h"],
    deps = [
        ":cusolver_context",
        ":ir_emission_utils",
        ":scratch_allocator",
        "//tensorflow/compiler/xla:literal",
        "//tensorflow/compiler/xla:util",
        "//tensorflow/compiler/xla:xla_data_proto",
        "//tensorflow/compiler/xla/service:device_memory_allocator",
        "//tensorflow/compiler/xla/service:hlo",
        "//tensorflow/compiler/xla/service:hlo_pass",
        "//tensorflow/core:lib",
        "//tensorflow/core:stream_executor_no_cuda",
        "//tensorflow/stream_executor:blas",
        "@com_google_absl//absl/types:optional",
    ],
)

cc_library(
    name = "instruction_fusion",
    srcs = ["instruction_fusion.cc"],
    hdrs = ["instruction_fusion.h"],
    deps = [
        ":gpu_fusible",
        ":ir_emission_utils",
        "//tensorflow/compiler/xla:shape_util",
        "//tensorflow/compiler/xla:xla_data_proto",
        "//tensorflow/compiler/xla/service:hlo",
        "//tensorflow/compiler/xla/service:instruction_fusion",
        "//tensorflow/compiler/xla/service:pattern_matcher",
        "//tensorflow/compiler/xla/service/llvm_ir:fused_ir_emitter",
        "@com_google_absl//absl/container:flat_hash_set",
    ],
)

tf_cc_test(
    name = "instruction_fusion_test",
    srcs = ["instruction_fusion_test.cc"],
    deps = [
        ":instruction_fusion",
        "//tensorflow/compiler/xla:status_macros",
        "//tensorflow/compiler/xla:util",
        "//tensorflow/compiler/xla/service:hlo",
        "//tensorflow/compiler/xla/service:hlo_matchers",
        "//tensorflow/compiler/xla/service:hlo_parser",
        "//tensorflow/compiler/xla/tests:hlo_test_base",
        "//tensorflow/compiler/xla/tests:test_utils",
        "//tensorflow/compiler/xla/tests:xla_internal_test_main",
    ],
)

cc_library(
    name = "multi_output_fusion",
    srcs = ["multi_output_fusion.cc"],
    hdrs = ["multi_output_fusion.h"],
    deps = [
        ":gpu_fusible",
        ":instruction_fusion",
        ":ir_emission_utils",
        "//tensorflow/compiler/xla:shape_util",
        "//tensorflow/compiler/xla/service:hlo",
        "//tensorflow/compiler/xla/service:multi_output_fusion",
        "//tensorflow/core:lib",
        "@com_google_absl//absl/algorithm:container",
        "@com_google_absl//absl/container:flat_hash_set",
    ],
)

tf_cc_test(
    name = "multi_output_fusion_test",
    srcs = ["multi_output_fusion_test.cc"],
    deps = [
        ":instruction_fusion",
        ":multi_output_fusion",
        "//tensorflow/compiler/xla:status_macros",
        "//tensorflow/compiler/xla:util",
        "//tensorflow/compiler/xla/service:hlo",
        "//tensorflow/compiler/xla/service:hlo_matchers",
        "//tensorflow/compiler/xla/service:hlo_parser",
        "//tensorflow/compiler/xla/tests:hlo_test_base",
        "//tensorflow/compiler/xla/tests:xla_internal_test_main",
        "//tensorflow/core:lib",
        "@com_google_absl//absl/strings",
    ],
)

cc_library(
    name = "gpu_copy_insertion",
    srcs = ["gpu_copy_insertion.cc"],
    hdrs = ["gpu_copy_insertion.h"],
    deps = [
        ":ir_emission_utils",
        "//tensorflow/compiler/xla/service:call_graph",
        "//tensorflow/compiler/xla/service:copy_insertion",
        "//tensorflow/compiler/xla/service:hlo",
        "//tensorflow/compiler/xla/service:hlo_dataflow_analysis",
        "//tensorflow/compiler/xla/service:hlo_pass",
        "//tensorflow/core:lib",
        "@com_google_absl//absl/container:flat_hash_set",
    ],
)

cc_library(
    name = "gpu_sanitize_constant_names",
    srcs = ["gpu_sanitize_constant_names.cc"],
    hdrs = ["gpu_sanitize_constant_names.h"],
    deps = [
        "//tensorflow/compiler/xla/service:hlo",
        "//tensorflow/compiler/xla/service:hlo_pass",
        "//tensorflow/compiler/xla/service/llvm_ir:buffer_assignment_util",
        "//tensorflow/core:lib",
    ],
)

tf_cc_test(
    name = "gpu_sanitize_constant_names_test",
    srcs = ["gpu_sanitize_constant_names_test.cc"],
    tags = tf_cuda_tests_tags(),
    deps = [
        ":gpu_sanitize_constant_names",
        ":ir_emission_utils",
        "//tensorflow/compiler/xla:shape_layout",
        "//tensorflow/compiler/xla:shape_util",
        "//tensorflow/compiler/xla:status_macros",
        "//tensorflow/compiler/xla:test_helpers",
        "//tensorflow/compiler/xla:util",
        "//tensorflow/compiler/xla:xla_data_proto",
        "//tensorflow/compiler/xla/service:computation_layout",
        "//tensorflow/compiler/xla/service:hlo",
        "//tensorflow/compiler/xla/service:hlo_matchers",
        "//tensorflow/compiler/xla/service:hlo_module_config",
        "//tensorflow/compiler/xla/service:hlo_parser",
        "//tensorflow/compiler/xla/tests:hlo_test_base",
        "//tensorflow/compiler/xla/tests:test_utils",
        "//tensorflow/compiler/xla/tests:xla_internal_test_main",
        "//tensorflow/core:test",
        "@com_google_absl//absl/strings",
    ],
)

cc_library(
    name = "fusion_merger",
    srcs = ["fusion_merger.cc"],
    hdrs = ["fusion_merger.h"],
    deps = [
        ":gpu_fusible",
        ":instruction_fusion",
        "//tensorflow/compiler/xla:shape_util",
        "//tensorflow/compiler/xla:util",
        "//tensorflow/compiler/xla/service:hlo",
        "//tensorflow/compiler/xla/service:hlo_cost_analysis",
        "//tensorflow/compiler/xla/service:hlo_pass",
        "//tensorflow/compiler/xla/service/llvm_ir:fused_ir_emitter",
        "//tensorflow/core:lib",
        "@com_google_absl//absl/algorithm:container",
        "@com_google_absl//absl/strings",
    ],
)

tf_cc_test(
    name = "fusion_merger_test",
    srcs = ["fusion_merger_test.cc"],
    deps = [
        ":fusion_merger",
        ":instruction_fusion",
        "//tensorflow/compiler/xla:test_helpers",
        "//tensorflow/compiler/xla/service:hlo_matchers",
        "//tensorflow/compiler/xla/service:hlo_parser",
        "//tensorflow/compiler/xla/tests:hlo_test_base",
        "//tensorflow/compiler/xla/tests:xla_internal_test_main",
    ],
)

cc_library(
    name = "cudnn_conv_padding_legalization",
    srcs = ["cudnn_conv_padding_legalization.cc"],
    hdrs = ["cudnn_conv_padding_legalization.h"],
    deps = [
        ":ir_emission_utils",
        "//tensorflow/compiler/xla:literal",
        "//tensorflow/compiler/xla:literal_util",
        "//tensorflow/compiler/xla:util",
        "//tensorflow/compiler/xla:window_util",
        "//tensorflow/compiler/xla:xla_data_proto",
        "//tensorflow/compiler/xla/service:hlo_casting_utils",
        "//tensorflow/compiler/xla/service:hlo_creation_utils",
        "//tensorflow/compiler/xla/service:hlo_pass",
        "//tensorflow/compiler/xla/service:shape_inference",
        "@com_google_absl//absl/memory",
    ],
)

cc_library(
    name = "cudnn_conv_pad_for_tensor_cores",
    srcs = ["cudnn_conv_pad_for_tensor_cores.cc"],
    hdrs = ["cudnn_conv_pad_for_tensor_cores.h"],
    deps = [
        ":ir_emission_utils",
        "//tensorflow/compiler/xla:literal_util",
        "//tensorflow/compiler/xla:util",
        "//tensorflow/compiler/xla:window_util",
        "//tensorflow/compiler/xla/service:hlo_casting_utils",
        "//tensorflow/compiler/xla/service:hlo_pass",
    ],
)

tf_cc_test(
    name = "cudnn_conv_pad_for_tensor_cores_test",
    srcs = ["cudnn_conv_pad_for_tensor_cores_test.cc"],
    deps = [
        ":cudnn_conv_pad_for_tensor_cores",
        ":ir_emission_utils",
        "//tensorflow/compiler/xla:status_macros",
        "//tensorflow/compiler/xla:util",
        "//tensorflow/compiler/xla/service:hlo_matchers",
        "//tensorflow/compiler/xla/service:hlo_parser",
        "//tensorflow/compiler/xla/tests:hlo_test_base",
        "//tensorflow/compiler/xla/tests:xla_internal_test_main",  # build_cleaner: keep
    ],
)

cc_library(
    name = "gpu_transfer_manager",
    srcs = ["gpu_transfer_manager.cc"],
    hdrs = ["gpu_transfer_manager.h"],
    deps = [
        ":infeed_manager",
        ":nvptx_compiler",
        ":outfeed_manager",
        "//tensorflow/compiler/xla:literal",
        "//tensorflow/compiler/xla:literal_util",
        "//tensorflow/compiler/xla:shape_tree",
        "//tensorflow/compiler/xla:shape_util",
        "//tensorflow/compiler/xla:status_macros",
        "//tensorflow/compiler/xla:statusor",
        "//tensorflow/compiler/xla:types",
        "//tensorflow/compiler/xla:util",
        "//tensorflow/compiler/xla:xla_data_proto",
        "//tensorflow/compiler/xla/service:generic_transfer_manager",
        "//tensorflow/compiler/xla/service:transfer_manager",
        "//tensorflow/core:lib",
        "//tensorflow/core:stream_executor_no_cuda",
        "@com_google_absl//absl/memory",
        "@llvm//:core",
    ],
    alwayslink = True,  # Contains per-platform transfer manager registration
)

cc_library(
<<<<<<< HEAD
    name = "gpu_compiler",
    srcs = if_cuda_is_configured(if_cuda(["nvptx_compiler.cc"])) +
           if_rocm_is_configured(if_rocm(["amdgpu_compiler.cc"])),
    hdrs = if_cuda_is_configured(if_cuda(["nvptx_compiler.h"])) +
           if_rocm_is_configured(if_rocm(["amdgpu_compiler.h"])),
=======
    name = "nvptx_compiler",
    srcs = ["nvptx_compiler.cc"],
    hdrs = ["nvptx_compiler.h"],
>>>>>>> 2b990063
    deps = [
        ":cudnn_batchnorm_rewriter",
        ":cudnn_conv_algorithm_picker",
        ":cudnn_conv_pad_for_tensor_cores",
        ":cudnn_conv_padding_legalization",
        ":cudnn_conv_rewriter",
        ":cudnn_fused_conv_rewriter",
        ":cusolver_rewriter",
        ":fusion_merger",
        ":gpu_constants",
        ":gpu_copy_insertion",
        ":gpu_executable",
        ":gpu_hlo_schedule",
        ":gpu_hlo_support_checker",
        ":gpu_layout_assignment",
        ":gpu_sanitize_constant_names",
        ":instruction_fusion",
        ":ir_emission_utils",
        ":ir_emitter",
        ":multi_output_fusion",
        ":partition_assignment",
        ":stream_assignment",
        ":stream_executor_util",
        ":variadic_op_splitter",
        "//tensorflow/compiler/xla:protobuf_util",
        "//tensorflow/compiler/xla:status_macros",
        "//tensorflow/compiler/xla:statusor",
        "//tensorflow/compiler/xla:types",
        "//tensorflow/compiler/xla:util",
        "//tensorflow/compiler/xla/service:algebraic_simplifier",
        "//tensorflow/compiler/xla/service:batchnorm_expander",
        "//tensorflow/compiler/xla/service:buffer_assignment",
        "//tensorflow/compiler/xla/service:buffer_liveness",
        "//tensorflow/compiler/xla/service:call_inliner",
        "//tensorflow/compiler/xla/service:conditional_simplifier",
        "//tensorflow/compiler/xla/service:convolution_group_converter",
        "//tensorflow/compiler/xla/service:dot_decomposer",
        "//tensorflow/compiler/xla/service:dynamic_index_splitter",
        "//tensorflow/compiler/xla/service:executable",
        "//tensorflow/compiler/xla/service:flatten_call_graph",
        "//tensorflow/compiler/xla/service:hlo",
        "//tensorflow/compiler/xla/service:hlo_constant_folding",
        "//tensorflow/compiler/xla/service:hlo_cse",
        "//tensorflow/compiler/xla/service:hlo_dce",
        "//tensorflow/compiler/xla/service:hlo_element_type_converter",
        "//tensorflow/compiler/xla/service:hlo_get_dimension_size_rewriter",
        "//tensorflow/compiler/xla/service:hlo_pass",
        "//tensorflow/compiler/xla/service:hlo_pass_pipeline",
        "//tensorflow/compiler/xla/service:hlo_proto",
        "//tensorflow/compiler/xla/service:hlo_proto_util",
        "//tensorflow/compiler/xla/service:hlo_subcomputation_unification",
        "//tensorflow/compiler/xla/service:hlo_verifier",
        "//tensorflow/compiler/xla/service:llvm_compiler",
        "//tensorflow/compiler/xla/service:reduce_precision_insertion",
        "//tensorflow/compiler/xla/service:reshape_mover",
        "//tensorflow/compiler/xla/service:sort_simplifier",
        "//tensorflow/compiler/xla/service:stable_sort_expander",
        "//tensorflow/compiler/xla/service:transpose_folding",
        "//tensorflow/compiler/xla/service:tuple_simplifier",
        "//tensorflow/compiler/xla/service:while_loop_constant_sinking",
        "//tensorflow/compiler/xla/service:while_loop_simplifier",
        "//tensorflow/compiler/xla/service:while_loop_trip_count_annotator",
        "//tensorflow/compiler/xla/service:zero_sized_hlo_elimination",
        "//tensorflow/compiler/xla/service/gpu/llvm_gpu_backend",
        "//tensorflow/compiler/xla/service/llvm_ir:llvm_util",
        "//tensorflow/core:cuda_libdevice_path",
        "//tensorflow/core:rocm_rocdl_path",
        "//tensorflow/core:lib",
        "//tensorflow/core:lib_internal",
        "//tensorflow/core:regexp_internal",
        "//tensorflow/core:stream_executor_no_cuda",
        "//tensorflow/stream_executor/cuda:cuda_diagnostics",
        "@com_google_absl//absl/container:node_hash_map",
        "@com_google_absl//absl/memory",
        "@com_google_absl//absl/strings",
        "@com_google_absl//absl/types:optional",
        "@com_google_absl//absl/types:span",
        "@llvm//:core",
    ],
    alwayslink = True,  # Contains compiler registration
)

cc_library(
    name = "cudnn_batchnorm_rewriter",
    srcs = ["cudnn_batchnorm_rewriter.cc"],
    hdrs = ["cudnn_batchnorm_rewriter.h"],
    deps = [
        ":ir_emission_utils",
        "//tensorflow/compiler/xla:literal",
        "//tensorflow/compiler/xla:literal_util",
        "//tensorflow/compiler/xla/service:hlo",
        "//tensorflow/compiler/xla/service:hlo_pass",
    ],
)

cc_library(
    name = "xfeed_queue",
    hdrs = ["xfeed_queue.h"],
    deps = ["//tensorflow/core:lib"],
)

cc_library(
    name = "infeed_manager",
    srcs = ["infeed_manager.cc"],
    hdrs = ["infeed_manager.h"],
    deps = [
        ":xfeed_queue",
        "//tensorflow/compiler/xla:shape_tree",
        "//tensorflow/compiler/xla:types",
        "//tensorflow/core:stream_executor_no_cuda",
        "@com_google_absl//absl/memory",
    ],
)

cc_library(
    name = "outfeed_manager",
    srcs = ["outfeed_manager.cc"],
    hdrs = ["outfeed_manager.h"],
    deps = [
        ":xfeed_queue",
        "//tensorflow/compiler/xla:literal",
        "//tensorflow/compiler/xla:shape_tree",
        "//tensorflow/compiler/xla:shape_util",
        "//tensorflow/compiler/xla:util",
        "//tensorflow/core:lib",
        "@com_google_absl//absl/memory",
    ],
)

cc_library(
    name = "gpu_layout_assignment",
    srcs = ["gpu_layout_assignment.cc"],
    hdrs = ["gpu_layout_assignment.h"],
    deps = [
        ":ir_emission_utils",
        ":stream_executor_util",
        "//tensorflow/compiler/xla:shape_util",
        "//tensorflow/compiler/xla:status_macros",
        "//tensorflow/compiler/xla:window_util",
        "//tensorflow/compiler/xla:xla_data_proto",
        "//tensorflow/compiler/xla/service:computation_layout",
        "//tensorflow/compiler/xla/service:hlo",
        "//tensorflow/compiler/xla/service:hlo_casting_utils",
        "//tensorflow/compiler/xla/service:layout_assignment",
        "//tensorflow/core:lib",
        "//tensorflow/core:stream_executor_no_cuda",
    ],
)

tf_cc_test(
    name = "gpu_layout_assignment_test",
    srcs = ["gpu_layout_assignment_test.cc"],
    deps = [
        ":gpu_layout_assignment",
        ":ir_emission_utils",
        "//tensorflow/compiler/xla:shape_layout",
        "//tensorflow/compiler/xla:shape_util",
        "//tensorflow/compiler/xla:xla_data_proto",
        "//tensorflow/compiler/xla/service:computation_layout",
        "//tensorflow/compiler/xla/service:hlo",
        "//tensorflow/compiler/xla/service:hlo_matchers",
        "//tensorflow/compiler/xla/service:hlo_parser",
        "//tensorflow/compiler/xla/tests:hlo_test_base",
        "//tensorflow/compiler/xla/tests:xla_internal_test_main",  # build_cleaner: keep
        "@com_google_absl//absl/strings",
    ],
)

cc_library(
    name = "gpu_hlo_schedule",
    srcs = ["gpu_hlo_schedule.cc"],
    hdrs = ["gpu_hlo_schedule.h"],
    deps = [
        ":stream_assignment",
        "//tensorflow/compiler/xla:statusor",
        "//tensorflow/compiler/xla:types",
        "//tensorflow/compiler/xla/service:buffer_value",
        "//tensorflow/compiler/xla/service:hlo",
        "//tensorflow/compiler/xla/service:hlo_memory_scheduler",
        "//tensorflow/compiler/xla/service:hlo_ordering",
        "//tensorflow/compiler/xla/service:hlo_reachability",
        "@com_google_absl//absl/memory",
    ],
)

tf_cc_test(
    name = "gpu_hlo_schedule_test",
    srcs = [
        "gpu_hlo_schedule_test.cc",
    ],
    deps = [
        ":gpu_hlo_schedule",
        ":stream_assignment",
        "//tensorflow/compiler/xla:test_helpers",
        "//tensorflow/compiler/xla:types",
        "//tensorflow/compiler/xla/service:hlo",
        "//tensorflow/compiler/xla/tests:hlo_test_base",
        "//tensorflow/compiler/xla/tests:test_utils",
        "//tensorflow/compiler/xla/tests:xla_internal_test_main",
        "@com_google_absl//absl/memory",
        "@com_google_absl//absl/strings:str_format",
    ],
)

tf_cc_test(
    name = "while_transformer_test",
    srcs = ["while_transformer_test.cc"],
    deps = [
        ":instruction_fusion",
        "//tensorflow/compiler/xla:shape_util",
        "//tensorflow/compiler/xla:test",
        "//tensorflow/compiler/xla:test_helpers",
        "//tensorflow/compiler/xla/service:copy_insertion",
        "//tensorflow/compiler/xla/service:hlo_verifier",
        "//tensorflow/compiler/xla/service:while_loop_analysis",
        "//tensorflow/compiler/xla/tests:hlo_test_base",
        "//tensorflow/compiler/xla/tests:xla_internal_test_main",
        "//tensorflow/core:test",
    ],
)

cc_library(
    name = "gpu_hlo_support_checker",
    srcs = ["gpu_hlo_support_checker.cc"],
    hdrs = ["gpu_hlo_support_checker.h"],
    deps = [
        "//tensorflow/compiler/xla:shape_util",
        "//tensorflow/compiler/xla:xla_data_proto",
        "//tensorflow/compiler/xla/service:hlo_pass",
        "//tensorflow/core:lib",
    ],
)

cc_library(
    name = "stream_executor_util",
    srcs = ["stream_executor_util.cc"],
    hdrs = ["stream_executor_util.h"],
    deps = [
        "//tensorflow/compiler/xla:shape_util",
        "//tensorflow/compiler/xla:statusor",
        "//tensorflow/compiler/xla:types",
        "//tensorflow/compiler/xla:util",
        "//tensorflow/compiler/xla:xla_data_proto",
        "//tensorflow/compiler/xla/service:hlo",
        "//tensorflow/core:stream_executor_no_cuda",
    ],
)

tf_cc_test(
    name = "gpu_hlo_support_checker_test",
    srcs = ["gpu_hlo_support_checker_test.cc"],
    deps = [
        ":gpu_hlo_support_checker",
        "//tensorflow/compiler/xla:shape_util",
        "//tensorflow/compiler/xla:test",
        "//tensorflow/compiler/xla/tests:hlo_test_base",
        "//tensorflow/compiler/xla/tests:xla_internal_test_main",
        "//tensorflow/core:protos_all_cc",
        "//tensorflow/core:test",
    ],
)

cc_library(
    name = "buffer_comparator",
    srcs = ["buffer_comparator.cc"],
    hdrs = ["buffer_comparator.h"],
    deps = [
        ":gpu_executable",
        "//tensorflow/compiler/xla:status_macros",
        "//tensorflow/compiler/xla/service:compiler",
        "//tensorflow/compiler/xla/service:device_memory_allocator",
        "//tensorflow/compiler/xla/service:hlo_parser",
        "//tensorflow/core:stream_executor_no_cuda",
        "@com_google_absl//absl/strings",
    ],
)

xla_test(
    name = "buffer_comparator_test",
    srcs = ["buffer_comparator_test.cc"],
    backends = [
        "cpu",
        "gpu",
    ],
    deps = [
        ":buffer_comparator",
        "//tensorflow/compiler/xla:types",
        "//tensorflow/compiler/xla/service:backend",
        "//tensorflow/core:test",
        "//tensorflow/core:test_main",
    ],
)

cc_library(
    name = "gpu_fusible",
    srcs = ["gpu_fusible.cc"],
    hdrs = ["gpu_fusible.h"],
    deps = [
        ":ir_emission_utils",
        "//tensorflow/compiler/xla:shape_util",
        "//tensorflow/compiler/xla/service:hlo",
    ],
)

tf_cc_test(
    name = "gpu_fusible_test",
    srcs = ["gpu_fusible_test.cc"],
    deps = [
        ":gpu_fusible",
        "//tensorflow/compiler/xla/service:hlo",
        "//tensorflow/compiler/xla/service:hlo_parser",
        "//tensorflow/compiler/xla/tests:hlo_test_base",
        "//tensorflow/compiler/xla/tests:xla_internal_test_main",
        "@com_google_absl//absl/strings",
    ],
)

cc_library(
    name = "cudnn_fused_conv_rewriter",
    srcs = ["cudnn_fused_conv_rewriter.cc"],
    hdrs = ["cudnn_fused_conv_rewriter.h"],
    deps = [
        ":backend_configs",
        ":ir_emission_utils",
        "//tensorflow/compiler/xla:literal_util",
        "//tensorflow/compiler/xla/service:hlo",
        "//tensorflow/compiler/xla/service:hlo_casting_utils",
        "//tensorflow/compiler/xla/service:hlo_pass",
        "//tensorflow/compiler/xla/service:pattern_matcher",
        "//tensorflow/core:stream_executor_no_cuda",
    ],
)

tf_cc_test(
    name = "cudnn_fused_conv_rewriter_test",
    srcs = ["cudnn_fused_conv_rewriter_test.cc"],
    tags = tf_cuda_tests_tags(),
    deps = [
        ":ir_emission_utils",
        "//tensorflow/compiler/xla/service:hlo_parser",
        "//tensorflow/compiler/xla/service/gpu/tests:gpu_codegen_test",
        "//tensorflow/compiler/xla/tests:hlo_test_base",
        "//tensorflow/core:test",
        "//tensorflow/core:test_main",
        "@com_google_absl//absl/strings",
    ],
)

cc_library(
    name = "variadic_op_splitter",
    srcs = ["variadic_op_splitter.cc"],
    hdrs = ["variadic_op_splitter.h"],
    deps = [
        "//tensorflow/compiler/xla:statusor",
        "//tensorflow/compiler/xla:util",
        "//tensorflow/compiler/xla:xla_data_proto",
        "//tensorflow/compiler/xla/service:hlo",
        "//tensorflow/compiler/xla/service:hlo_pass",
        "//tensorflow/core:lib",
        "@com_google_absl//absl/strings",
        "@com_google_absl//absl/types:span",
    ],
)

tf_cc_test(
    name = "variadic_op_splitter_test",
    srcs = ["variadic_op_splitter_test.cc"],
    deps = [
        ":ir_emission_utils",
        ":variadic_op_splitter",
        "//tensorflow/compiler/xla:literal_util",
        "//tensorflow/compiler/xla:shape_util",
        "//tensorflow/compiler/xla:status_macros",
        "//tensorflow/compiler/xla:util",
        "//tensorflow/compiler/xla:xla_data_proto",
        "//tensorflow/compiler/xla/service:hlo",
        "//tensorflow/compiler/xla/service:hlo_matchers",
        "//tensorflow/compiler/xla/service:hlo_parser",
        "//tensorflow/compiler/xla/service:pattern_matcher",
        "//tensorflow/compiler/xla/tests:hlo_test_base",
    ],
)

xla_proto_library(
    name = "gpu_autotuning_proto",
    srcs = ["gpu_autotuning.proto"],
    deps = [
        "//tensorflow/compiler/xla:xla_data_proto",
        "//tensorflow/compiler/xla/service:hlo_proto",
        "//tensorflow/core:autotuning_proto_cc",
    ],
)<|MERGE_RESOLUTION|>--- conflicted
+++ resolved
@@ -7,15 +7,11 @@
     "//tensorflow/core:platform/default/build_config_root.bzl",
     "tf_cuda_tests_tags",
 )
-<<<<<<< HEAD
-load("//tensorflow:tensorflow.bzl", "tf_cc_test")
+load("//tensorflow:tensorflow.bzl", "tf_cc_test", "tf_cuda_library", "if_cuda")
 load("@local_config_cuda//cuda:build_defs.bzl", "if_cuda")
 load("@local_config_cuda//cuda:build_defs.bzl", "if_cuda_is_configured")
 load("@local_config_rocm//rocm:build_defs.bzl", "if_rocm")
 load("@local_config_rocm//rocm:build_defs.bzl", "if_rocm_is_configured")
-=======
-load("//tensorflow:tensorflow.bzl", "tf_cc_test", "tf_cuda_library", "if_cuda")
->>>>>>> 2b990063
 
 licenses(["notice"])  # Apache 2.0
 
@@ -237,7 +233,6 @@
     srcs = ["elemental_ir_emitter.cc"],
     hdrs = ["elemental_ir_emitter.h"],
     deps = [
-        ":ir_emission_utils",
         "//tensorflow/compiler/xla:literal",
         "//tensorflow/compiler/xla:shape_util",
         "//tensorflow/compiler/xla:status_macros",
@@ -325,10 +320,10 @@
         "//tensorflow/compiler/xla/service:hlo",
         "//tensorflow/core:lib",
         "//tensorflow/core:stream_executor_no_cuda",
+    ] + if_cuda([
+        "@local_config_nccl//:nccl",
         "//tensorflow/stream_executor/cuda:cuda_activation",
         "//tensorflow/stream_executor/cuda:cuda_gpu_executor",
-    ] + if_cuda([
-        "@local_config_nccl//:nccl",
     ]),
 )
 
@@ -353,8 +348,7 @@
         "triangular_solve_thunk.cc",
         "tuple_thunk.cc",
         "while_thunk.cc",
-    ] + if_cuda_is_configured(if_cuda(["nvptx_executable.cc"])) +
-        if_rocm_is_configured(if_rocm(["amdgpu_executable.cc"])),
+    ],
     hdrs = [
         "cholesky_thunk.h",
         "conditional_thunk.h",
@@ -374,8 +368,7 @@
         "triangular_solve_thunk.h",
         "tuple_thunk.h",
         "while_thunk.h",
-    ] + if_cuda_is_configured(if_cuda(["nvptx_executable.h"])) +
-        if_rocm_is_configured(if_rocm(["amdgpu_executable.h"])),
+    ],
     deps = [
         ":buffer_allocations",
         ":cudnn_conv_runner",
@@ -411,11 +404,6 @@
         "//tensorflow/core:lib",
         "//tensorflow/core:lib_internal",
         "//tensorflow/core:stream_executor_no_cuda",
-        "//tensorflow/core/platform/default/build_config:cublas_plugin",
-        "//tensorflow/core/platform/default/build_config:cudnn_plugin",
-        "//tensorflow/core/platform/default/build_config:cufft_plugin",
-        "//tensorflow/core/platform/default/build_config:stream_executor_cuda",  # build_cleaner: keep
-        "//tensorflow/core/platform/default/build_config:stream_executor_rocm",
         "//tensorflow/stream_executor",
         "//tensorflow/stream_executor:blas",
         "//tensorflow/stream_executor:device_memory",
@@ -427,7 +415,14 @@
         "@com_google_absl//absl/strings:str_format",
         "@com_google_absl//absl/types:optional",
         "@com_google_absl//absl/types:span",
-    ],
+    ] 
+    + if_cuda_is_configured(if_cuda([
+        "//tensorflow/core/platform/default/build_config:cublas_plugin",
+        "//tensorflow/core/platform/default/build_config:cudnn_plugin",
+        "//tensorflow/core/platform/default/build_config:cufft_plugin",
+        "//tensorflow/core/platform/default/build_config:stream_executor_cuda",  # build_cleaner: keep
+
+   ])), 
 )
 
 cc_library(
@@ -556,9 +551,11 @@
         "//tensorflow/core:lib",
         "//tensorflow/core:stream_executor_no_cuda",
         "//tensorflow/stream_executor:blas",
+    ]
+    + if_cuda_is_configured(if_cuda([
         "@local_config_cuda//cuda:cuda_headers",
         "@local_config_cuda//cuda:cusolver",
-    ],
+    ])),
 )
 
 cc_library(
@@ -594,7 +591,6 @@
         "//tensorflow/compiler/xla/service:hlo",
         "//tensorflow/compiler/xla/service:instruction_fusion",
         "//tensorflow/compiler/xla/service:pattern_matcher",
-        "//tensorflow/compiler/xla/service/llvm_ir:fused_ir_emitter",
         "@com_google_absl//absl/container:flat_hash_set",
     ],
 )
@@ -716,7 +712,6 @@
         "//tensorflow/compiler/xla/service:hlo",
         "//tensorflow/compiler/xla/service:hlo_cost_analysis",
         "//tensorflow/compiler/xla/service:hlo_pass",
-        "//tensorflow/compiler/xla/service/llvm_ir:fused_ir_emitter",
         "//tensorflow/core:lib",
         "@com_google_absl//absl/algorithm:container",
         "@com_google_absl//absl/strings",
@@ -813,17 +808,9 @@
 )
 
 cc_library(
-<<<<<<< HEAD
-    name = "gpu_compiler",
-    srcs = if_cuda_is_configured(if_cuda(["nvptx_compiler.cc"])) +
-           if_rocm_is_configured(if_rocm(["amdgpu_compiler.cc"])),
-    hdrs = if_cuda_is_configured(if_cuda(["nvptx_compiler.h"])) +
-           if_rocm_is_configured(if_rocm(["amdgpu_compiler.h"])),
-=======
     name = "nvptx_compiler",
     srcs = ["nvptx_compiler.cc"],
     hdrs = ["nvptx_compiler.h"],
->>>>>>> 2b990063
     deps = [
         ":cudnn_batchnorm_rewriter",
         ":cudnn_conv_algorithm_picker",
@@ -889,20 +876,21 @@
         "//tensorflow/compiler/xla/service:zero_sized_hlo_elimination",
         "//tensorflow/compiler/xla/service/gpu/llvm_gpu_backend",
         "//tensorflow/compiler/xla/service/llvm_ir:llvm_util",
-        "//tensorflow/core:cuda_libdevice_path",
-        "//tensorflow/core:rocm_rocdl_path",
         "//tensorflow/core:lib",
         "//tensorflow/core:lib_internal",
         "//tensorflow/core:regexp_internal",
         "//tensorflow/core:stream_executor_no_cuda",
-        "//tensorflow/stream_executor/cuda:cuda_diagnostics",
         "@com_google_absl//absl/container:node_hash_map",
         "@com_google_absl//absl/memory",
         "@com_google_absl//absl/strings",
         "@com_google_absl//absl/types:optional",
         "@com_google_absl//absl/types:span",
         "@llvm//:core",
-    ],
+    ]
+    + if_cuda_is_configured(if_cuda([
+        "//tensorflow/stream_executor/cuda:cuda_diagnostics",
+        "//tensorflow/core:cuda_libdevice_path",
+       ])),
     alwayslink = True,  # Contains compiler registration
 )
 
@@ -1125,6 +1113,8 @@
         ":ir_emission_utils",
         "//tensorflow/compiler/xla:shape_util",
         "//tensorflow/compiler/xla/service:hlo",
+        "@com_google_absl//absl/container:flat_hash_map",
+        "@com_google_absl//absl/container:flat_hash_set",
     ],
 )
 
