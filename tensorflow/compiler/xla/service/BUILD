--- conflicted
+++ resolved
@@ -815,14 +815,9 @@
         "//tensorflow/compiler/xla/service/gpu:gpu_transfer_manager",
         "//tensorflow/compiler/xla/service/gpu:nvptx_compiler",
         "//tensorflow/core:stream_executor_no_cuda",
-<<<<<<< HEAD
-        "//tensorflow/core/platform/default/build_config:stream_executor_cuda",
-    ],
-=======
     ]
     + if_cuda_is_configured(["//tensorflow/core/platform/default/build_config:stream_executor_cuda",])
     + if_rocm_is_configured(["//tensorflow/core/platform/default/build_config:stream_executor_rocm",]),
->>>>>>> 7e51d0a0
 )
 
 cc_library(
