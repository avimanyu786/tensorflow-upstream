# This Dockerfile provides a starting point for a ROCm installation of 
# MIOpen and tensorflow.  
FROM ubuntu:xenial
MAINTAINER Jeff Poznanovic <jeffrey.poznanovic@amd.com>

ARG DEB_ROCM_REPO=http://repo.radeon.com/rocm/apt/debian/
ARG ROCM_PATH=/opt/rocm

ENV DEBIAN_FRONTEND noninteractive
ENV TF_NEED_ROCM 1
ENV HOME /root/
RUN apt update && apt install -y wget software-properties-common 

# Add rocm repository
RUN apt-get clean all
RUN wget -qO - $DEB_ROCM_REPO/rocm.gpg.key | apt-key add -
RUN sh -c  "echo deb [arch=amd64] $DEB_ROCM_REPO xenial main > /etc/apt/sources.list.d/rocm.list"

# Install misc pkgs
RUN apt-get update --allow-insecure-repositories && DEBIAN_FRONTEND=noninteractive apt-get install -y \
  build-essential \
  clang-3.8 \
  clang-format-3.8 \
  clang-tidy-3.8 \
  cmake \
  cmake-qt-gui \
  ssh \
  curl \
  apt-utils \
  pkg-config \
  g++-multilib \
  git \
  libunwind-dev \
  libfftw3-dev \
  libelf-dev \
  libncurses5-dev \
  libpthread-stubs0-dev \
  vim \
  gfortran \
  libboost-program-options-dev \
  libssl-dev \
  libboost-dev \
  libboost-system-dev \
  libboost-filesystem-dev \
  rpm \
  libnuma-dev \
  pciutils \
  virtualenv \
  python-pip \
  python3-pip \
  libxml2 \
  libxml2-dev \
  wget && \
  apt-get clean && \
  rm -rf /var/lib/apt/lists/*

# Install rocm pkgs
RUN apt-get update --allow-insecure-repositories && \
    DEBIAN_FRONTEND=noninteractive apt-get install -y --allow-unauthenticated \
    rocm-dev rocm-libs rocm-utils rocm-cmake \
    rocm-profiler cxlactivitylogger && \
    apt-get clean && \
    rm -rf /var/lib/apt/lists/*
# rocfft miopen-hip miopengemm rocblas hipblas rocrand \

# Build HCC from source, cleanup the default HCC to avoid issue
#RUN rm -rf /opt/rocm/hcc-1.0 && rm -rf /opt/rocm/lib/*.bc
#RUN cd $HOME && git clone --recursive -b clang_tot_upgrade https://github.com/RadeonOpenCompute/hcc.git
#RUN cd $HOME && mkdir -p build.hcc && cd build.hcc && cmake -DCMAKE_BUILD_TYPE=Release ../hcc
#RUN cd $HOME/build.hcc && make -j $(nproc) && make package && dpkg -i hcc*.deb
#RUN ln -s /opt/rocm/hcc-1.0 /opt/rocm/hcc

# Build HIP from source
RUN cd $HOME && git clone https://github.com/ROCm-Developer-Tools/HIP.git && \
    mkdir HIP/build && cd HIP/build && \
    git checkout -b 2019-03-06 0c4a40efcc974e5a4b2935fb84b3e8d368e9880b && \
    cmake .. && make package -j $(nproc) && dpkg -i ./hip*.deb

# Set up paths
ENV HCC_HOME=$ROCM_PATH/hcc
ENV HIP_PATH=$ROCM_PATH/hip
ENV OPENCL_ROOT=$ROCM_PATH/opencl
ENV PATH="$HCC_HOME/bin:$HIP_PATH/bin:${PATH}"
ENV PATH="$ROCM_PATH/bin:${PATH}"
ENV PATH="$OPENCL_ROOT/bin:${PATH}"

# Add target file to help determine which device(s) to build for
RUN bash -c 'echo -e "gfx803\ngfx900\ngfx906" >> /opt/rocm/bin/target.lst'

<<<<<<< HEAD
=======
# Grab pre-built deb pkgs and install them (in the interest of saving our CI build times)
#  - hipblas-0.12.2.0-Linux.deb
#  - MIOpen-HIP-1.7.1-6054829-Linux.deb
#  - miopengemm-1.1.5-30eade0-Linux.deb
#  - rocblas-2.0.1.0-Linux.deb
#  - rocfft-0.8.9.0-Linux.deb
#  - rocrand-1.8.2-Linux.deb
RUN cd $HOME && wget https://www.dropbox.com/s/e6yh6glemrkoo91/tf-pr318-deb-pkgs.tar.gz && \
    tar xzf tf-pr318-deb-pkgs.tar.gz && dpkg -i ./tf-pr318-deb-pkgs/*.deb

# Build rocBLAS from source
#RUN cd $HOME && git clone -b master-rocm-2.1 https://github.com/ROCmSoftwarePlatform/rocBLAS.git && cd rocBLAS && ./install.sh -id
#RUN cd $HOME && git clone -b master-rocm-2.1 https://github.com/ROCmSoftwarePlatform/hipBLAS.git && cd hipBLAS && ./install.sh -id

# Build rocFFT from source
#RUN cd $HOME && git clone -b master-rocm-2.1 https://github.com/ROCmSoftwarePlatform/rocFFT.git && cd rocFFT && ./install.sh -id

# Build rocRAND from source
#RUN cd $HOME && git clone -b master-rocm-2.1 https://github.com/ROCmSoftwarePlatform/rocRAND.git && mkdir rocRAND/build && cd rocRAND/build && HIP_PLATFORM=hcc CXX=hcc cmake .. && make package -j $(nproc) && dpkg -i ./rocrand*.deb

# Build MIOpen from source
#RUN cd $HOME && git clone -b master https://github.com/RadeonOpenCompute/rocm-cmake.git && cd $HOME/rocm-cmake && mkdir -p build && cd build && cmake .. && make package -j$(nproc) && dpkg -i ./rocm-cmake*.deb
#RUN cd $HOME && git clone -b 0.4.0  https://github.com/RadeonOpenCompute/clang-ocl.git && cd $HOME/clang-ocl && mkdir -p build && cd build && cmake .. && make package -j$(nproc) && dpkg -i ./rocm-clang-ocl*.deb
#RUN cd $HOME && git clone -b 1.1.5  https://github.com/ROCmSoftwarePlatform/MIOpenGEMM.git && cd $HOME/MIOpenGEMM && mkdir -p build && cd build && cmake .. && make package -j$(nproc) && dpkg -i ./miopengemm*.deb
#RUN cd $HOME && git clone -b 1.7.1  https://github.com/ROCmSoftwarePlatform/MIOpen.git
#RUN cd $HOME/MIOpen && cmake -P install_deps.cmake && \
#    mkdir -p build && cd build && \
#    CXX=/opt/rocm/hcc/bin/hcc cmake -DMIOPEN_BACKEND=HIP -DCMAKE_PREFIX_PATH="/opt/rocm/hcc;/opt/rocm/hip" -D#CMAKE_CXX_FLAGS="-isystem /usr/include/x86_64-linux-gnu/" .. -DMIOPEN_MAKE_BOOST_PUBLIC=ON && \
#    make -j $(nproc) && make package && dpkg -i ./MIOpen*.deb

>>>>>>> 7e51d0a0
# Copy and run the install scripts.
COPY install/*.sh /install/
ARG DEBIAN_FRONTEND=noninteractive
RUN /install/install_bootstrap_deb_packages.sh
RUN add-apt-repository -y ppa:openjdk-r/ppa && \
    add-apt-repository -y ppa:george-edison55/cmake-3.x
RUN /install/install_deb_packages.sh
RUN /install/install_pip_packages.sh
RUN /install/install_bazel.sh
RUN /install/install_golang.sh

# Set up the master bazelrc configuration file.
COPY install/.bazelrc /etc/bazel.bazelrc

# Configure the build for our CUDA configuration.
ENV TF_NEED_ROCM 1
<|MERGE_RESOLUTION|>--- conflicted
+++ resolved
@@ -87,8 +87,6 @@
 # Add target file to help determine which device(s) to build for
 RUN bash -c 'echo -e "gfx803\ngfx900\ngfx906" >> /opt/rocm/bin/target.lst'
 
-<<<<<<< HEAD
-=======
 # Grab pre-built deb pkgs and install them (in the interest of saving our CI build times)
 #  - hipblas-0.12.2.0-Linux.deb
 #  - MIOpen-HIP-1.7.1-6054829-Linux.deb
@@ -119,7 +117,6 @@
 #    CXX=/opt/rocm/hcc/bin/hcc cmake -DMIOPEN_BACKEND=HIP -DCMAKE_PREFIX_PATH="/opt/rocm/hcc;/opt/rocm/hip" -D#CMAKE_CXX_FLAGS="-isystem /usr/include/x86_64-linux-gnu/" .. -DMIOPEN_MAKE_BOOST_PUBLIC=ON && \
 #    make -j $(nproc) && make package && dpkg -i ./MIOpen*.deb
 
->>>>>>> 7e51d0a0
 # Copy and run the install scripts.
 COPY install/*.sh /install/
 ARG DEBIAN_FRONTEND=noninteractive
