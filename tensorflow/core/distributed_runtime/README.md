# Distributed TensorFlow

This directory contains the initial open-source implementation of the
distributed TensorFlow runtime, using [gRPC](http://grpc.io) for inter-process
communication.

<<<<<<< HEAD
## Quick start

The gRPC server is included as part of the nightly PIP packages, which you can download from [the continuous integration site](http://ci.tensorflow.org/view/Nightly/). Alternatively, you can build an up-to-date PIP package by following
[these installation instructions](https://www.tensorflow.org/versions/master/get_started/os_setup.html#create-the-pip-package-and-install).

Once you have successfully built the distributed TensorFlow components, you can
test your installation by starting a local server as follows:

```shell
# Start a TensorFlow server as a single-process "cluster".
$ python
>>> import tensorflow as tf
>>> c = tf.constant("Hello, distributed TensorFlow!")
>>> server = tf.GrpcServer.new_local_server()
>>> sess = tf.Session(server.target)
>>> sess.run(c)
'Hello, distributed TensorFlow!'
```

## Cluster definition

The `tf.GrpcServer.new_local_server()` method creates a single-process cluster.
To create a more realistic distributed cluster, you create a `tf.GrpcServer` by
passing in a `tf.ServerDef` that defines the membership of a TensorFlow cluster,
and then run multiple processes that each have the same cluster definition.

A `tf.ServerDef` comprises a cluster definition (`tf.ClusterDef`), which is the
same for all servers in a cluster; and a job name and task index that are unique
to a particular cluster.

For constructing a `tf.ClusterDef`, the `tf.make_cluster_def()` function enables you to specify the jobs and tasks as a Python dictionary, mapping job names to lists of network addresses. For example:

<table>
  <tr><th><code>tf.ClusterDef</code> construction</th><th>Available tasks</th>
  <tr>
    <td><code>tf.make_cluster_def({"local": ["localhost:2222", "localhost:2223"]})</code></td><td><code>/job:local/task:0<br/>/job:local/task:1</code></td>
  </tr>
  <tr>
    <td><code>tf.make_cluster_def({<br/>&nbsp;&nbsp;&nbsp;&nbsp;"worker": ["worker0:2222", "worker1:2222", "worker2:2222"],<br/>&nbsp;&nbsp;&nbsp;&nbsp;"ps": ["ps0:2222", "ps1:2222"]})</code></td><td><code>/job:worker/task:0</code><br/><code>/job:worker/task:1</code><br/><code>/job:worker/task:2</code><br/><code>/job:ps/task:0</code><br/><code>/job:ps/task:1</code></td>
  </tr>
</table>

The `server_def.job_name` and `server_def.task_index` fields select one of the
defined tasks from the `tf.ClusterDef`. For example, running the following code
in two different processes:

```python
# In task 0:
server_def = tf.ServerDef(
    cluster=tf.make_cluster_def({
        "local": ["localhost:2222", "localhost:2223"]}),
    job_name="local", task_index=0)
server = tf.GrpcServer(server_def)
```
```python
# In task 1:
server_def = tf.ServerDef(
    cluster=tf.make_cluster_def({
        "local": ["localhost:2222", "localhost:2223"]}),
    job_name="local", task_index=1)
server = tf.GrpcServer(server_def)
```

&hellip;will define and instantiate servers running on `localhost:2222` and
`localhost:2223`.

**N.B.** Manually specifying these cluster specifications can be tedious,
especially for large clusters. We are working on tools for launching tasks
programmatically, e.g. using a cluster manager like
[Kubernetes](http://kubernetes.io). If there are particular cluster managers for
which you'd like to see support, please raise a
[GitHub issue](https://github.com/tensorflow/tensorflow/issues).

## Specifying distributed devices in your model

To place operations on a particular process, you can use the same
[`tf.device()`](https://www.tensorflow.org/versions/master/api_docs/python/framework.html#device)
function that is used to specify whether ops run on the CPU or GPU. For example:

```python
with tf.device("/job:ps/task:0"):
  weights_1 = tf.Variable(...)
  biases_1 = tf.Variable(...)

with tf.device("/job:ps/task:1"):
  weights_2 = tf.Variable(...)
  biases_2 = tf.Variable(...)

with tf.device("/job:worker/task:7"):
  input, labels = ...
  layer_1 = tf.nn.relu(tf.matmul(input, weights_1) + biases_1)
  logits = tf.nn.relu(tf.matmul(layer_1, weights_2) + biases_2)
  # ...
  train_op = ...

with tf.Session("grpc://worker7:2222") as sess:
  for _ in range(10000):
    sess.run(train_op)
```

In the above example, the variables are created on two tasks in the `ps` job,
and the compute-intensive part of the model is created in the `worker`
job. TensorFlow will insert the appropriate data transfers between the jobs
(from `ps` to `worker` for the forward pass, and from `worker` to `ps` for
applying gradients).

## Replicated training

A common training configuration ("data parallel training") involves multiple
tasks in a `worker` job training the same model, using shared parameters hosted
in a one or more tasks in a `ps` job. Each task will typically run on a
different machine. There are many ways to specify this structure in TensorFlow,
and we are building libraries that will simplify the work of specifying a
replicated model. Possible approaches include:

* Building a single graph containing one set of parameters (in `tf.Variable`
  nodes pinned to `/job:ps`), and multiple copies of the "model" pinned to
  different tasks in `/job:worker`. Each copy of the model can have a different
  `train_op`, and one or more client threads can call `sess.run(train_ops[i])`
  for each worker `i`. This implements *asynchronous* training.

  This approach uses a single `tf.Session` whose target is one of the workers in
  the cluster.

* As above, but where the gradients from all workers are averaged. See the
  [CIFAR-10 multi-GPU trainer](https://www.tensorflow.org/code/tensorflow/models/image/cifar10/cifar10_multi_gpu_train.py)
  for an example of this form of replication. This implements *synchronous*
  training.

* The "distributed trainer" approach uses multiple graphs&mdash;one per
  worker&mdash;where each graph contains one set of parameters (pinned to
  `/job:ps`) and one copy of the model (pinned to a particular
  `/job:worker/task:i`). The "container" mechanism is used to share variables
  between different graphs: when each variable is constructed, the optional
  `container` argument is specified with the same value in each copy of the
  graph. For large models, this can be more efficient, because the overall graph
  is smaller.

  This approach uses multiple `tf.Session` objects: one per worker process,
  where the `target` of each is the address of a different worker. The
  `tf.Session` objects can all be created in a single Python client, or you can
  use multiple Python clients to better distribute the trainer load.

## Glossary

<dl>
  <dt>Client</dt>
  <dd>
    A client is typically a program that builds a TensorFlow graph and
    constructs a `tensorflow::Session` to interact with a cluster. Clients are
    typically written in Python or C++. A single client process can directly
    interact with multiple TensorFlow servers (see "Replicated training" above),
    and a single server can serve multiple clients.
  </dd>
  <dt>Cluster</dt>
  <dd>
    A TensorFlow cluster comprises one or more TensorFlow servers, divided into
    a set of named jobs, which in turn comprise lists of tasks. A cluster is
    typically dedicated to a particular high-level objective, such as training a
    neural network, using many machines in parallel.
  </dd>
  <dt>Job</dt>
  <dd>
    A job comprises a list of "tasks", which typically serve a common
    purpose. For example, a job named `ps` (for "parameter server") typically
    hosts nodes that store and update variables; while a job named `worker`
    typically hosts stateless nodes that perform compute-intensive tasks.
    The tasks in a job typically run on different machines.
  </dd>
  <dt>Master service</dt>
  <dd>
    An RPC service that provides remote access to a set of distributed
    devices. The master service implements the <code>tensorflow::Session</code>
    interface, and is responsible for coordinating work across one or more
    "worker services".
  </dd>
  <dt>Task</dt>
  <dd>
    A task typically corresponds to a single TensorFlow server process,
    belonging to a particular "job" and with a particular index within that
    job's list of tasks.
  </dd>
  <dt>TensorFlow server</dt>
  <dd>
    A process running a <code>tf.GrpcServer</code> instance, which is a
    member of a cluster, and exports a "master service" and "worker service".
  </dd>
  <dt>Worker service</dt>
  <dd>
    An RPC service that executes parts of a TensorFlow graph using its local
    devices. A worker service implements <a
    href="../protobuf/worker_service.proto"><code>worker_service.proto</code></a>.
  </dd>
</dl>
=======
To learn how to use the distributed runtime to create a TensorFlow cluster,
see the "Distributed TensorFlow" How To, which is available both [in this
repository](https://www.tensorflow.org/code/tensorflow/g3doc/how_tos/distributed/index.md) and [on the TensorFlow website]
(https://www.tensorflow.org/how_tos/distributed/index.html).
>>>>>>> 66b5f3a9
<|MERGE_RESOLUTION|>--- conflicted
+++ resolved
@@ -4,204 +4,7 @@
 distributed TensorFlow runtime, using [gRPC](http://grpc.io) for inter-process
 communication.
 
-<<<<<<< HEAD
-## Quick start
-
-The gRPC server is included as part of the nightly PIP packages, which you can download from [the continuous integration site](http://ci.tensorflow.org/view/Nightly/). Alternatively, you can build an up-to-date PIP package by following
-[these installation instructions](https://www.tensorflow.org/versions/master/get_started/os_setup.html#create-the-pip-package-and-install).
-
-Once you have successfully built the distributed TensorFlow components, you can
-test your installation by starting a local server as follows:
-
-```shell
-# Start a TensorFlow server as a single-process "cluster".
-$ python
->>> import tensorflow as tf
->>> c = tf.constant("Hello, distributed TensorFlow!")
->>> server = tf.GrpcServer.new_local_server()
->>> sess = tf.Session(server.target)
->>> sess.run(c)
-'Hello, distributed TensorFlow!'
-```
-
-## Cluster definition
-
-The `tf.GrpcServer.new_local_server()` method creates a single-process cluster.
-To create a more realistic distributed cluster, you create a `tf.GrpcServer` by
-passing in a `tf.ServerDef` that defines the membership of a TensorFlow cluster,
-and then run multiple processes that each have the same cluster definition.
-
-A `tf.ServerDef` comprises a cluster definition (`tf.ClusterDef`), which is the
-same for all servers in a cluster; and a job name and task index that are unique
-to a particular cluster.
-
-For constructing a `tf.ClusterDef`, the `tf.make_cluster_def()` function enables you to specify the jobs and tasks as a Python dictionary, mapping job names to lists of network addresses. For example:
-
-<table>
-  <tr><th><code>tf.ClusterDef</code> construction</th><th>Available tasks</th>
-  <tr>
-    <td><code>tf.make_cluster_def({"local": ["localhost:2222", "localhost:2223"]})</code></td><td><code>/job:local/task:0<br/>/job:local/task:1</code></td>
-  </tr>
-  <tr>
-    <td><code>tf.make_cluster_def({<br/>&nbsp;&nbsp;&nbsp;&nbsp;"worker": ["worker0:2222", "worker1:2222", "worker2:2222"],<br/>&nbsp;&nbsp;&nbsp;&nbsp;"ps": ["ps0:2222", "ps1:2222"]})</code></td><td><code>/job:worker/task:0</code><br/><code>/job:worker/task:1</code><br/><code>/job:worker/task:2</code><br/><code>/job:ps/task:0</code><br/><code>/job:ps/task:1</code></td>
-  </tr>
-</table>
-
-The `server_def.job_name` and `server_def.task_index` fields select one of the
-defined tasks from the `tf.ClusterDef`. For example, running the following code
-in two different processes:
-
-```python
-# In task 0:
-server_def = tf.ServerDef(
-    cluster=tf.make_cluster_def({
-        "local": ["localhost:2222", "localhost:2223"]}),
-    job_name="local", task_index=0)
-server = tf.GrpcServer(server_def)
-```
-```python
-# In task 1:
-server_def = tf.ServerDef(
-    cluster=tf.make_cluster_def({
-        "local": ["localhost:2222", "localhost:2223"]}),
-    job_name="local", task_index=1)
-server = tf.GrpcServer(server_def)
-```
-
-&hellip;will define and instantiate servers running on `localhost:2222` and
-`localhost:2223`.
-
-**N.B.** Manually specifying these cluster specifications can be tedious,
-especially for large clusters. We are working on tools for launching tasks
-programmatically, e.g. using a cluster manager like
-[Kubernetes](http://kubernetes.io). If there are particular cluster managers for
-which you'd like to see support, please raise a
-[GitHub issue](https://github.com/tensorflow/tensorflow/issues).
-
-## Specifying distributed devices in your model
-
-To place operations on a particular process, you can use the same
-[`tf.device()`](https://www.tensorflow.org/versions/master/api_docs/python/framework.html#device)
-function that is used to specify whether ops run on the CPU or GPU. For example:
-
-```python
-with tf.device("/job:ps/task:0"):
-  weights_1 = tf.Variable(...)
-  biases_1 = tf.Variable(...)
-
-with tf.device("/job:ps/task:1"):
-  weights_2 = tf.Variable(...)
-  biases_2 = tf.Variable(...)
-
-with tf.device("/job:worker/task:7"):
-  input, labels = ...
-  layer_1 = tf.nn.relu(tf.matmul(input, weights_1) + biases_1)
-  logits = tf.nn.relu(tf.matmul(layer_1, weights_2) + biases_2)
-  # ...
-  train_op = ...
-
-with tf.Session("grpc://worker7:2222") as sess:
-  for _ in range(10000):
-    sess.run(train_op)
-```
-
-In the above example, the variables are created on two tasks in the `ps` job,
-and the compute-intensive part of the model is created in the `worker`
-job. TensorFlow will insert the appropriate data transfers between the jobs
-(from `ps` to `worker` for the forward pass, and from `worker` to `ps` for
-applying gradients).
-
-## Replicated training
-
-A common training configuration ("data parallel training") involves multiple
-tasks in a `worker` job training the same model, using shared parameters hosted
-in a one or more tasks in a `ps` job. Each task will typically run on a
-different machine. There are many ways to specify this structure in TensorFlow,
-and we are building libraries that will simplify the work of specifying a
-replicated model. Possible approaches include:
-
-* Building a single graph containing one set of parameters (in `tf.Variable`
-  nodes pinned to `/job:ps`), and multiple copies of the "model" pinned to
-  different tasks in `/job:worker`. Each copy of the model can have a different
-  `train_op`, and one or more client threads can call `sess.run(train_ops[i])`
-  for each worker `i`. This implements *asynchronous* training.
-
-  This approach uses a single `tf.Session` whose target is one of the workers in
-  the cluster.
-
-* As above, but where the gradients from all workers are averaged. See the
-  [CIFAR-10 multi-GPU trainer](https://www.tensorflow.org/code/tensorflow/models/image/cifar10/cifar10_multi_gpu_train.py)
-  for an example of this form of replication. This implements *synchronous*
-  training.
-
-* The "distributed trainer" approach uses multiple graphs&mdash;one per
-  worker&mdash;where each graph contains one set of parameters (pinned to
-  `/job:ps`) and one copy of the model (pinned to a particular
-  `/job:worker/task:i`). The "container" mechanism is used to share variables
-  between different graphs: when each variable is constructed, the optional
-  `container` argument is specified with the same value in each copy of the
-  graph. For large models, this can be more efficient, because the overall graph
-  is smaller.
-
-  This approach uses multiple `tf.Session` objects: one per worker process,
-  where the `target` of each is the address of a different worker. The
-  `tf.Session` objects can all be created in a single Python client, or you can
-  use multiple Python clients to better distribute the trainer load.
-
-## Glossary
-
-<dl>
-  <dt>Client</dt>
-  <dd>
-    A client is typically a program that builds a TensorFlow graph and
-    constructs a `tensorflow::Session` to interact with a cluster. Clients are
-    typically written in Python or C++. A single client process can directly
-    interact with multiple TensorFlow servers (see "Replicated training" above),
-    and a single server can serve multiple clients.
-  </dd>
-  <dt>Cluster</dt>
-  <dd>
-    A TensorFlow cluster comprises one or more TensorFlow servers, divided into
-    a set of named jobs, which in turn comprise lists of tasks. A cluster is
-    typically dedicated to a particular high-level objective, such as training a
-    neural network, using many machines in parallel.
-  </dd>
-  <dt>Job</dt>
-  <dd>
-    A job comprises a list of "tasks", which typically serve a common
-    purpose. For example, a job named `ps` (for "parameter server") typically
-    hosts nodes that store and update variables; while a job named `worker`
-    typically hosts stateless nodes that perform compute-intensive tasks.
-    The tasks in a job typically run on different machines.
-  </dd>
-  <dt>Master service</dt>
-  <dd>
-    An RPC service that provides remote access to a set of distributed
-    devices. The master service implements the <code>tensorflow::Session</code>
-    interface, and is responsible for coordinating work across one or more
-    "worker services".
-  </dd>
-  <dt>Task</dt>
-  <dd>
-    A task typically corresponds to a single TensorFlow server process,
-    belonging to a particular "job" and with a particular index within that
-    job's list of tasks.
-  </dd>
-  <dt>TensorFlow server</dt>
-  <dd>
-    A process running a <code>tf.GrpcServer</code> instance, which is a
-    member of a cluster, and exports a "master service" and "worker service".
-  </dd>
-  <dt>Worker service</dt>
-  <dd>
-    An RPC service that executes parts of a TensorFlow graph using its local
-    devices. A worker service implements <a
-    href="../protobuf/worker_service.proto"><code>worker_service.proto</code></a>.
-  </dd>
-</dl>
-=======
 To learn how to use the distributed runtime to create a TensorFlow cluster,
 see the "Distributed TensorFlow" How To, which is available both [in this
 repository](https://www.tensorflow.org/code/tensorflow/g3doc/how_tos/distributed/index.md) and [on the TensorFlow website]
-(https://www.tensorflow.org/how_tos/distributed/index.html).
->>>>>>> 66b5f3a9
+(https://www.tensorflow.org/how_tos/distributed/index.html).