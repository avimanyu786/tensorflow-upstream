--- conflicted
+++ resolved
@@ -765,11 +765,7 @@
             "//tensorflow/stream_executor:rocm_platform",
             "//tensorflow/core/platform/default/build_config:rocm",
         ],
-<<<<<<< HEAD
-    ) + [
-=======
     )  + [
->>>>>>> 7e51d0a0
         # TODO(allenl): Split these out into their own shared objects (they are
         # here because they are shared between contrib/ op shared objects and
         # core).
