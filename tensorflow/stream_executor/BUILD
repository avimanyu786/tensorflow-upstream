# GPU executor library for data-parallel kernel launches and cross-platform
# HPC-library APIs.
#
# Throughout this file, all targets are built with the standard crosstool and
# do not link against restricted binary blobs.

licenses(["notice"])  # Apache 2.0

load("//tensorflow:tensorflow.bzl", "tf_cc_test")
load("@local_config_cuda//cuda:build_defs.bzl", "if_cuda_is_configured")
load("@local_config_rocm//rocm:build_defs.bzl", "if_rocm_is_configured")
load("//tensorflow/core:platform/default/build_config.bzl", "tf_proto_library")
load("//tensorflow/core:platform/default/build_config_root.bzl", "if_static")
load("//tensorflow/stream_executor:build_defs.bzl", "stream_executor_friends")

package_group(
    name = "friends",
    packages = stream_executor_friends(),
)

package(
    default_visibility = [":friends"],
)

# Filegroup used to collect source files for the dependency check.
filegroup(
    name = "c_srcs",
    data = glob([
        "**/*.cc",
        "**/*.h",
    ]),
)

cc_library(
    name = "launch_dim",
    hdrs = [
        "gpu_launch_dim.h",
        "launch_dim.h",
    ],
    deps = [
        "//tensorflow/stream_executor/platform",
        "@com_google_absl//absl/strings",
    ],
)

cc_library(
    name = "device_description",
    srcs = ["device_description.cc"],
    hdrs = ["device_description.h"],
    deps = [
        ":launch_dim",
        "//tensorflow/stream_executor/lib",
        "//tensorflow/stream_executor/platform",
        "@com_google_absl//absl/base:core_headers",
        "@com_google_absl//absl/strings",
    ],
)

cc_library(
    name = "event",
    srcs = [
        "blas.h",
        "device_description.h",
        "device_options.h",
        "dnn.h",
        "event.cc",
        "fft.h",
        "kernel_cache_config.h",
        "launch_dim.h",
        "plugin.h",
        "plugin_registry.h",
        "rng.h",
        "shared_memory_config.h",
        "stream_executor_pimpl.h",
        "temporary_device_memory.h",
        "temporary_memory_manager.h",
        "trace_listener.h",
    ],
    hdrs = [
        "device_memory.h",
        "event.h",
        "kernel.h",
        "kernel_spec.h",
        "platform.h",
        "stream.h",
        "stream_executor_internal.h",
    ],
    deps = [
        ":allocator_stats",
        ":dnn_proto_cc",
        ":host_or_device_scalar",
        ":stream_executor_headers",
        "//tensorflow/core:lib",
        "//tensorflow/stream_executor/lib",
        "//tensorflow/stream_executor/platform",
        "@com_google_absl//absl/base:core_headers",
        "@com_google_absl//absl/strings",
        "@com_google_absl//absl/types:optional",
        "@com_google_absl//absl/types:span",
    ],
)

cc_library(
    name = "kernel",
    srcs = [
        "dnn.h",
        "fft.h",
        "kernel.cc",
        "plugin.h",
        "rng.h",
        "stream.h",
        "stream_executor_pimpl.h",
        "temporary_device_memory.h",
        "temporary_memory_manager.h",
    ],
    hdrs = [
        "blas.h",
        "device_description.h",
        "device_options.h",
        "event.h",
        "kernel.h",
        "kernel_spec.h",
        "launch_dim.h",
        "multi_platform_manager.h",
        "platform.h",
        "plugin_registry.h",
        "shared_memory_config.h",
        "stream_executor.h",
        "stream_executor_internal.h",
        "timer.h",
        "trace_listener.h",
    ],
    deps = [
        ":allocator_stats",
        ":device_memory",
        ":dnn_proto_cc",
        ":host_or_device_scalar",
        ":kernel_cache_config",
        ":stream_executor_headers",
        "//tensorflow/core:lib",
        "//tensorflow/stream_executor/lib",
        "//tensorflow/stream_executor/platform",
        "@com_google_absl//absl/base:core_headers",
        "@com_google_absl//absl/strings",
        "@com_google_absl//absl/types:optional",
        "@com_google_absl//absl/types:span",
    ],
)

cc_library(
    name = "kernel_spec",
    srcs = ["kernel_spec.cc"],
    hdrs = ["kernel_spec.h"],
    deps = [
        "//tensorflow/stream_executor/platform",
        "@com_google_absl//absl/strings",
    ],
)

cc_library(
    name = "kernel_cache_config",
    hdrs = ["kernel_cache_config.h"],
)

cc_library(
    name = "module_spec",
    hdrs = ["module_spec.h"],
    deps = [
        "//tensorflow/stream_executor/lib",
        "//tensorflow/stream_executor/platform",
    ],
)

cc_library(
    name = "shared_memory_config",
    hdrs = ["shared_memory_config.h"],
)

cc_library(
    name = "stream_header",
    hdrs = [
        "blas.h",
        "device_memory.h",
        "dnn.h",
        "event.h",
        "fft.h",
        "gpu_launch_dim.h",
        "kernel.h",
        "kernel_cache_config.h",
        "launch_dim.h",
        "stream.h",
        "temporary_device_memory.h",
        "temporary_memory_manager.h",
    ],
    visibility = ["//visibility:public"],
    deps = [
        ":allocator_stats",
        ":dnn_proto_cc",
        ":host_or_device_scalar",
        ":stream_executor_headers",
        "//tensorflow/core:lib",
        "//tensorflow/stream_executor/lib",
        "//tensorflow/stream_executor/platform",
        "@com_google_absl//absl/strings",
        "@com_google_absl//absl/types:optional",
        "@com_google_absl//absl/types:span",
    ],
)

# It implements :stream_header
cc_library(
    name = "stream",
    srcs = [
        "stream.cc",
    ],
    hdrs = ["stream.h"],
    deps = [
        ":blas",
        ":device_memory",
        ":dnn",
        ":event",
        ":fft",
        ":host_or_device_scalar",
        ":kernel",
        ":launch_dim",
        ":platform",
        ":rng",
        ":stream_executor_headers",
        ":stream_executor_internal",
        ":stream_executor_pimpl",
        ":temporary_memory_manager",
        "//tensorflow/core:lib",
        "//tensorflow/stream_executor/lib",
        "//tensorflow/stream_executor/platform",
        "//third_party/eigen3",
        "@com_google_absl//absl/strings",
    ],
)

cc_library(
    name = "timer",
    srcs = [
        "device_description.h",
        "kernel_cache_config.h",
        "timer.cc",
    ],
    hdrs = [
        "blas.h",
        "kernel.h",
        "stream.h",
        "stream_executor.h",
        "timer.h",
    ],
    deps = [
        ":host_or_device_scalar",
        ":platform",
        ":stream_executor_headers",
        ":stream_executor_internal",
        ":stream_executor_pimpl_header",
        "//tensorflow/core:lib",
        "//tensorflow/stream_executor/lib",
        "//tensorflow/stream_executor/platform",
        "@com_google_absl//absl/base:core_headers",
        "@com_google_absl//absl/strings",
    ],
)

cc_library(
    name = "platform",
    srcs = ["platform.cc"],
    hdrs = ["platform.h"],
    deps = [
        ":plugin",
        ":stream_executor_headers",
        "//tensorflow/stream_executor/lib",
        "//tensorflow/stream_executor/platform",
        "@com_google_absl//absl/strings",
    ],
)

cc_library(
    name = "rng",
    srcs = ["rng.cc"],
    hdrs = ["rng.h"],
    deps = ["//tensorflow/stream_executor/platform"],
)

cc_library(
    name = "temporary_device_memory",
    srcs = [
        "event.h",
        "temporary_device_memory.cc",
        "temporary_memory_manager.h",
    ],
    hdrs = ["temporary_device_memory.h"],
    deps = [
        ":device_memory",
        ":stream_header",
        "//tensorflow/stream_executor/lib",
        "//tensorflow/stream_executor/platform",
    ],
)

cc_library(
    name = "temporary_memory_manager",
    srcs = ["temporary_memory_manager.cc"],
    hdrs = ["temporary_memory_manager.h"],
    deps = [
        ":device_memory",
        ":stream_executor_pimpl_header",
        ":stream_header",
        ":temporary_device_memory",
        "//tensorflow/stream_executor/lib",
        "//tensorflow/stream_executor/platform",
        "@com_google_absl//absl/strings",
    ],
)

cc_library(
    name = "fft",
    hdrs = ["fft.h"],
    deps = [
        "//tensorflow/stream_executor/platform",
    ],
)

cc_library(
    name = "blas",
    srcs = ["blas.cc"],
    hdrs = ["blas.h"],
    deps = [
        ":host_or_device_scalar",
        ":stream_executor_headers",
        "//tensorflow/stream_executor/lib",
        "//tensorflow/stream_executor/platform",
        "@com_google_absl//absl/strings",
    ],
)

cc_library(
    name = "device_memory",
    hdrs = ["device_memory.h"],
    deps = ["//tensorflow/stream_executor/platform"],
)

cc_library(
    name = "host_or_device_scalar",
    hdrs = ["host_or_device_scalar.h"],
    deps = [
        ":device_memory",
        "//tensorflow/stream_executor/platform",
    ],
)

cc_library(
    name = "device_options",
    hdrs = ["device_options.h"],
    deps = [
        "//tensorflow/stream_executor/platform",
    ],
)

cc_library(
    name = "executor_cache",
    srcs = [
        "device_description.h",
        "device_memory.h",
        "device_options.h",
        "event.h",
        "executor_cache.cc",
        "launch_dim.h",
        "plugin.h",
        "plugin_registry.h",
        "rng.h",
        "stream_executor_pimpl.h",
        "temporary_device_memory.h",
        "temporary_memory_manager.h",
    ],
    hdrs = [
        "blas.h",
        "dnn.h",
        "executor_cache.h",
        "fft.h",
        "kernel.h",
        "kernel_cache_config.h",
        "kernel_spec.h",
        "platform.h",
        "shared_memory_config.h",
        "stream.h",
        "stream_executor_internal.h",
        "trace_listener.h",
    ],
    deps = [
        ":allocator_stats",
        ":dnn_proto_cc",
        ":host_or_device_scalar",
        ":stream_executor_headers",
        "//tensorflow/core:lib",
        "//tensorflow/stream_executor/lib",
        "//tensorflow/stream_executor/platform",
        "@com_google_absl//absl/base:core_headers",
        "@com_google_absl//absl/strings",
        "@com_google_absl//absl/types:optional",
        "@com_google_absl//absl/types:span",
    ],
)

cc_library(
    name = "multi_platform_manager",
    srcs = ["multi_platform_manager.cc"],
    hdrs = ["multi_platform_manager.h"],
    deps = [
        ":platform",
        ":stream_executor_headers",
        "//tensorflow/stream_executor/lib",
        "//tensorflow/stream_executor/platform",
        "@com_google_absl//absl/base:core_headers",
        "@com_google_absl//absl/container:flat_hash_map",
        "@com_google_absl//absl/strings",
        "@com_google_absl//absl/synchronization",
    ],
)

cc_library(
    name = "plugin",
    srcs = ["plugin.cc"],
    hdrs = ["plugin.h"],
)

cc_library(
    name = "plugin_registry",
    srcs = ["plugin_registry.cc"],
    hdrs = ["plugin_registry.h"],
    deps = [
        ":blas",
        ":dnn",
        ":fft",
        ":multi_platform_manager",
        ":platform",
        ":plugin",
        ":stream_executor_headers",
        "//tensorflow/stream_executor/lib",
        "//tensorflow/stream_executor/platform",
        "@com_google_absl//absl/base:core_headers",
    ],
)

cc_library(
    name = "scratch_allocator",
    srcs = ["scratch_allocator.cc"],
    hdrs = ["scratch_allocator.h"],
    deps = [
        ":device_memory",
        ":stream_header",
        ":temporary_device_memory",
        "//tensorflow/stream_executor/lib",
        "//tensorflow/stream_executor/platform",
    ],
)

tf_proto_library(
    name = "dnn_proto",
    srcs = ["dnn.proto"],
    cc_api_version = 2,
    default_header = True,
    provide_cc_alias = True,
)

tf_proto_library(
    name = "logging_proto",
    srcs = ["logging.proto"],
    cc_api_version = 2,
    protodeps = [":dnn_proto"],
    provide_cc_alias = True,
    visibility = [":friends"],
)

cc_library(
    name = "dnn",
    srcs = ["dnn.cc"],
    hdrs = ["dnn.h"],
    deps = [
        ":device_memory",
        ":dnn_proto_cc",
        ":stream_executor_headers",
        "//tensorflow/core:lib",
        "//tensorflow/stream_executor/lib",
        "//tensorflow/stream_executor/platform",
        "@com_google_absl//absl/strings",
        "@com_google_absl//absl/types:optional",
        "@com_google_absl//absl/types:span",
    ],
)

cc_library(
    name = "stream_executor_internal",
    srcs = [
        "dnn.h",
        "stream_executor_internal.cc",
    ],
    hdrs = [
        "shared_memory_config.h",
        "stream_executor_internal.h",
    ],
    deps = [
        ":allocator_stats",
        ":device_description",
        ":device_memory",
        ":device_options",
        ":dnn_proto_cc",
        ":kernel",
        ":kernel_cache_config",
        ":kernel_spec",
        ":launch_dim",
        ":plugin_registry",
        ":stream_executor_headers",
        "//tensorflow/core:lib",
        "//tensorflow/stream_executor/lib",
        "//tensorflow/stream_executor/platform",
        "@com_google_absl//absl/base:core_headers",
        "@com_google_absl//absl/types:optional",
        "@com_google_absl//absl/types:span",
    ],
)

cc_library(
    name = "stream_executor_pimpl_header",
    hdrs = [
        "device_description.h",
        "dnn.h",
        "kernel.h",
        "kernel_cache_config.h",
        "shared_memory_config.h",
        "stream_executor_pimpl.h",
    ],
    visibility = ["//visibility:public"],
    deps = [
        ":allocator_stats",
        ":dnn_proto_cc",
        ":platform",
        ":stream_executor_headers",
        ":stream_executor_internal",
        "//tensorflow/core:lib",
        "//tensorflow/stream_executor/lib",
        "//tensorflow/stream_executor/platform",
        "@com_google_absl//absl/base:core_headers",
        "@com_google_absl//absl/strings",
        "@com_google_absl//absl/types:optional",
        "@com_google_absl//absl/types:span",
    ],
)

# It implements :stream_executor_pimpl_header
cc_library(
    name = "stream_executor_pimpl",
    srcs = ["stream_executor_pimpl.cc"],
    hdrs = ["stream_executor_pimpl.h"],
    deps = [
        ":blas",
        ":executor_cache",
        ":fft",
        ":kernel",
        ":platform",
        ":rng",
        ":stream_executor_headers",
        ":stream_header",
        ":timer",
        "//tensorflow/core:lib_internal",
        "//tensorflow/stream_executor/lib",
        "//tensorflow/stream_executor/platform",
        "@com_google_absl//absl/base:core_headers",
        "@com_google_absl//absl/strings",
        "@com_google_absl//absl/types:optional",
    ],
)

# The stream_executor_headers target does not prescribe an implementation.
#
# TODO(b/25131218) this is OBSOLETE/DEPRECATED -- get rid of this target altogether
cc_library(
    name = "stream_executor_headers",
    hdrs = [
        "blas.h",
        "device_description.h",
        "device_memory.h",
        "device_options.h",
        "dnn.h",
        "event.h",
        "executor_cache.h",
        "fft.h",
        "gpu_launch_dim.h",
        "kernel.h",
        "kernel_cache_config.h",
        "kernel_spec.h",
        "launch_dim.h",
        "module_spec.h",
        "multi_platform_manager.h",
        "platform.h",
        "plugin.h",
        "plugin_registry.h",
        "rng.h",
        "shared_memory_config.h",
        "stream.h",
        "stream_executor.h",
        "stream_executor_internal.h",
        "stream_executor_pimpl.h",
        "temporary_device_memory.h",
        "temporary_memory_manager.h",
        "timer.h",
        "trace_listener.h",
    ],
    visibility = ["//visibility:public"],
    deps = [
        ":allocator_stats",
        ":dnn_proto_cc",
        ":host_or_device_scalar",
        "//tensorflow/core:lib",
        "//tensorflow/stream_executor/lib",
        "//tensorflow/stream_executor/platform",
        "@com_google_absl//absl/base:core_headers",
        "@com_google_absl//absl/strings",
        "@com_google_absl//absl/types:optional",
        "@com_google_absl//absl/types:span",
    ],
)

cc_library(
    name = "stream_executor",
    hdrs = ["stream_executor.h"],
    deps = [":stream_executor_headers"] + if_static([":stream_executor_impl"]),
)

cc_library(
    name = "stream_executor_impl",
    deps = [
        ":device_description",
        ":device_memory",
        ":dnn_proto_cc",
        ":dnn_proto_cc_impl",
        ":event",
        ":kernel",
        ":launch_dim",
        ":multi_platform_manager",
        ":platform",
        ":stream",
        ":stream_executor_headers",
        ":stream_executor_pimpl",
        ":timer",
    ],
)

cc_library(
    name = "allocator_stats",
    srcs = [
        "allocator_stats.cc",
    ],
    hdrs = ["allocator_stats.h"],
    deps = [
        "//tensorflow/stream_executor/platform",
        "@com_google_absl//absl/strings:str_format",
        "@com_google_absl//absl/types:optional",
    ],
)

tf_cc_test(
    name = "stream_test",
    size = "small",
    srcs = ["stream_test.cc"],
    deps = [
        ":stream_executor",
        "//tensorflow/core:test",
        "//tensorflow/core:test_main",
        "//tensorflow/stream_executor/host:host_platform",
    ],
)

alias(
    name = "cuda_platform",
    actual = "//tensorflow/stream_executor/cuda:all_runtime",
)

alias(
    name = "rocm_platform",
<<<<<<< HEAD
    srcs = if_rocm_is_configured(
            glob(
            [
                "gpu/*.cc",
                "rocm/*.cc",
            ],
        ),
    ),
    hdrs = if_rocm_is_configured(
           glob(
            [
                "gpu/*.h",
                "rocm/*.h",
            ],
        ),
    ),
    linkopts = select({
        "//tensorflow:freebsd": [],
        "//conditions:default": ["-ldl"],
    }),
    visibility = ["//visibility:public"],
    deps = [
        ":scratch_allocator",
        ":stream_executor",
        "//tensorflow/core:lib",
        "//tensorflow/stream_executor/lib",
        "//tensorflow/stream_executor/platform",
        "//tensorflow/stream_executor/platform:dso_loader",
        "@com_google_absl//absl/strings",
        "@local_config_rocm//rocm:rocm_headers",
    ] + if_rocm_is_configured([
        "//tensorflow/core:rocm",
        "@local_config_rocm//rocm:hiprand",
        "@local_config_rocm//rocm:rocfft",
        "@local_config_rocm//rocm:rocblas",
        "@local_config_rocm//rocm:miopen",
    ]),
    alwayslink = 1,
=======
    actual = "//tensorflow/stream_executor/rocm:all_runtime",
>>>>>>> 7e51d0a0
)<|MERGE_RESOLUTION|>--- conflicted
+++ resolved
@@ -681,46 +681,5 @@
 
 alias(
     name = "rocm_platform",
-<<<<<<< HEAD
-    srcs = if_rocm_is_configured(
-            glob(
-            [
-                "gpu/*.cc",
-                "rocm/*.cc",
-            ],
-        ),
-    ),
-    hdrs = if_rocm_is_configured(
-           glob(
-            [
-                "gpu/*.h",
-                "rocm/*.h",
-            ],
-        ),
-    ),
-    linkopts = select({
-        "//tensorflow:freebsd": [],
-        "//conditions:default": ["-ldl"],
-    }),
-    visibility = ["//visibility:public"],
-    deps = [
-        ":scratch_allocator",
-        ":stream_executor",
-        "//tensorflow/core:lib",
-        "//tensorflow/stream_executor/lib",
-        "//tensorflow/stream_executor/platform",
-        "//tensorflow/stream_executor/platform:dso_loader",
-        "@com_google_absl//absl/strings",
-        "@local_config_rocm//rocm:rocm_headers",
-    ] + if_rocm_is_configured([
-        "//tensorflow/core:rocm",
-        "@local_config_rocm//rocm:hiprand",
-        "@local_config_rocm//rocm:rocfft",
-        "@local_config_rocm//rocm:rocblas",
-        "@local_config_rocm//rocm:miopen",
-    ]),
-    alwayslink = 1,
-=======
     actual = "//tensorflow/stream_executor/rocm:all_runtime",
->>>>>>> 7e51d0a0
 )