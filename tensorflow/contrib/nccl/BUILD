--- conflicted
+++ resolved
@@ -121,9 +121,6 @@
     ],
 )
 
-<<<<<<< HEAD
-gpu_py_test(
-=======
 tf_custom_op_py_library(
     name = "nccl_py",
     dso = [":python/ops/_nccl_ops.so"],
@@ -133,8 +130,7 @@
     ],
 )
 
-cuda_py_test(
->>>>>>> 5254a00b
+gpu_py_test(
     name = "nccl_ops_test",
     size = "small",
     srcs = ["python/ops/nccl_ops_test.py"],
@@ -156,7 +152,7 @@
     ],
 )
 
-cuda_py_test(
+gpu_py_test(
     name = "nccl_dependency_test",
     size = "small",
     srcs = ["python/ops/nccl_dependency_test.py"],
