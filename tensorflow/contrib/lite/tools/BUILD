--- conflicted
+++ resolved
@@ -42,11 +42,8 @@
     }),
     deps = [
         ":mutable_op_resolver",
-<<<<<<< HEAD
-=======
         "//tensorflow/contrib/lite:framework",
         "//tensorflow/contrib/lite:string_util",
->>>>>>> ad07a86d
         "//tensorflow/contrib/lite/kernels:builtin_ops",
     ],
 )
