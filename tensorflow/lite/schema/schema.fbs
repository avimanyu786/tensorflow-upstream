--- conflicted
+++ resolved
@@ -205,11 +205,8 @@
   MIRROR_PAD = 100,
   ABS = 101,
   SPLIT_V = 102,
-<<<<<<< HEAD
-  CEIL = 103,
-=======
   UNIQUE = 103,
->>>>>>> eb54349c
+  CEIL = 104,
 }
 
 // Options for the builtin operators.
