# Tests of TensorFlow kernels written using the Python API.

package(
    default_visibility = ["//tensorflow:internal"],
)

licenses(["notice"])  # Apache 2.0

load("//tensorflow:tensorflow.bzl", "tf_py_test")
load("//tensorflow:tensorflow.bzl", "gpu_py_test")
load("//tensorflow:tensorflow.bzl", "sycl_py_test")

# CPU only tests should use tf_py_test, GPU tests use gpu_py_test
# Please avoid the py_tests and gpu_py_tests (plural) while we
# fix the shared/overbroad dependencies.

tf_py_test(
    name = "random_shuffle_queue_test",
    size = "small",
    srcs = ["random_shuffle_queue_test.py"],
    additional_deps = [
        "//third_party/py/numpy",
        "//tensorflow/python:client_testlib",
        "//tensorflow/python:data_flow_ops",
        "//tensorflow/python:errors",
        "//tensorflow/python:framework",
        "//tensorflow/python:framework_for_generated_wrappers",
        "//tensorflow/python:platform",
    ],
)

gpu_py_test(
    name = "multinomial_op_test",
    size = "small",
    srcs = ["multinomial_op_test.py"],
    additional_deps = [
        "//third_party/py/numpy",
        "//tensorflow/core:protos_all_py",
        "//tensorflow/python:array_ops",
        "//tensorflow/python:client",
        "//tensorflow/python:client_testlib",
        "//tensorflow/python:control_flow_ops",
        "//tensorflow/python:framework",
        "//tensorflow/python:framework_for_generated_wrappers",
        "//tensorflow/python:math_ops",
        "//tensorflow/python:random_ops",
    ],
)

gpu_py_test(
    name = "multinomial_op_big_test",
    size = "medium",
    srcs = ["multinomial_op_big_test.py"],
    additional_deps = [
        "//third_party/py/numpy",
        "//tensorflow/core:protos_all_py",
        "//tensorflow/python:array_ops",
        "//tensorflow/python:client",
        "//tensorflow/python:client_testlib",
        "//tensorflow/python:control_flow_ops",
        "//tensorflow/python:framework",
        "//tensorflow/python:framework_for_generated_wrappers",
        "//tensorflow/python:math_ops",
        "//tensorflow/python:random_ops",
    ],
    shard_count = 3,
)

gpu_py_test(
    name = "random_crop_test",
    size = "small",
    srcs = ["random_crop_test.py"],
    additional_deps = [
        "//third_party/py/numpy",
        "//tensorflow/python:client_testlib",
        "//tensorflow/python:random_ops",
    ],
)

gpu_py_test(
    name = "random_ops_test",
    size = "medium",
    srcs = ["random_ops_test.py"],
    additional_deps = [
        "//third_party/py/numpy",
        "//tensorflow/python:array_ops",
        "//tensorflow/python:client_testlib",
        "//tensorflow/python:framework_for_generated_wrappers",
        "//tensorflow/python:random_ops",
    ],
)

<<<<<<< HEAD
gpu_py_test(
=======
cuda_py_test(
    name = "stateless_random_ops_test",
    size = "medium",
    srcs = ["stateless_random_ops_test.py"],
    additional_deps = [
        "//third_party/py/numpy",
        "//tensorflow/python:array_ops",
        "//tensorflow/python:client_testlib",
        "//tensorflow/python:framework",
        "//tensorflow/python:platform",
        "//tensorflow/python:random_ops",
        "//tensorflow/python:stateless_random_ops",
    ],
)

cuda_py_test(
>>>>>>> a2211a92
    name = "random_gamma_test",
    size = "medium",
    srcs = ["random_gamma_test.py"],
    additional_deps = [
        "//third_party/py/numpy",
        "//tensorflow/python:array_ops",
        "//tensorflow/python:client_testlib",
        "//tensorflow/python:framework",
        "//tensorflow/python:framework_for_generated_wrappers",
        "//tensorflow/python:platform",
        "//tensorflow/python:random_ops",
    ],
    shard_count = 4,
    tags = ["nozapfhahn"],
)

gpu_py_test(
    name = "random_grad_test",
    size = "small",
    srcs = ["random_grad_test.py"],
    additional_deps = [
        "//third_party/py/numpy",
        "//tensorflow/python:array_ops",
        "//tensorflow/python:client_testlib",
        "//tensorflow/python:framework",
        "//tensorflow/python:framework_for_generated_wrappers",
        "//tensorflow/python:math_ops",
        "//tensorflow/python:platform",
        "//tensorflow/python:random_grad",
        "//tensorflow/python:random_ops",
    ],
)

gpu_py_test(
    name = "random_poisson_test",
    size = "medium",
    srcs = ["random_poisson_test.py"],
    additional_deps = [
        "//third_party/py/numpy",
        "//tensorflow/python:array_ops",
        "//tensorflow/python:client_testlib",
        "//tensorflow/python:framework",
        "//tensorflow/python:framework_for_generated_wrappers",
        "//tensorflow/python:platform",
        "//tensorflow/python:random_ops",
    ],
)<|MERGE_RESOLUTION|>--- conflicted
+++ resolved
@@ -90,10 +90,7 @@
     ],
 )
 
-<<<<<<< HEAD
 gpu_py_test(
-=======
-cuda_py_test(
     name = "stateless_random_ops_test",
     size = "medium",
     srcs = ["stateless_random_ops_test.py"],
@@ -108,8 +105,7 @@
     ],
 )
 
-cuda_py_test(
->>>>>>> a2211a92
+gpu_py_test(
     name = "random_gamma_test",
     size = "medium",
     srcs = ["random_gamma_test.py"],
