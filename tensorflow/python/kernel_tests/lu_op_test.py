# Copyright 2018 The TensorFlow Authors. All Rights Reserved.
#
# Licensed under the Apache License, Version 2.0 (the "License");
# you may not use this file except in compliance with the License.
# You may obtain a copy of the License at
#
#     http://www.apache.org/licenses/LICENSE-2.0
#
# Unless required by applicable law or agreed to in writing, software
# distributed under the License is distributed on an "AS IS" BASIS,
# WITHOUT WARRANTIES OR CONDITIONS OF ANY KIND, either express or implied.
# See the License for the specific language governing permissions and
# limitations under the License.
# ==============================================================================
"""Tests for tensorflow.ops.tf.Lu."""

from __future__ import absolute_import
from __future__ import division
from __future__ import print_function

import numpy as np

from tensorflow.python.client import session
from tensorflow.python.framework import dtypes
from tensorflow.python.framework import errors
from tensorflow.python.framework import ops
from tensorflow.python.framework import test_util
from tensorflow.python.ops import array_ops
from tensorflow.python.ops import control_flow_ops
from tensorflow.python.ops import linalg_ops
from tensorflow.python.ops import map_fn
from tensorflow.python.ops import math_ops
from tensorflow.python.ops import random_ops
from tensorflow.python.ops import variables
from tensorflow.python.platform import benchmark
from tensorflow.python.platform import test


class LuOpTest(test.TestCase):

  @property
  def float_types(self):
    return set((np.float64, np.float32, np.complex64, np.complex128))

  def _verifyLuBase(self, x, lower, upper, perm, verification,
                    output_idx_type):
    lower_np, upper_np, perm_np, verification_np = self.evaluate(
        [lower, upper, perm, verification])

    self.assertAllClose(x, verification_np)
    self.assertShapeEqual(x, lower)
    self.assertShapeEqual(x, upper)

    self.assertAllEqual(x.shape[:-1], perm.shape.as_list())

    # Check dtypes are as expected.
    self.assertEqual(x.dtype, lower_np.dtype)
    self.assertEqual(x.dtype, upper_np.dtype)
    self.assertEqual(output_idx_type.as_numpy_dtype, perm_np.dtype)

    # Check that the permutation is valid.
    if perm_np.shape[-1] > 0:
      perm_reshaped = np.reshape(perm_np, (-1, perm_np.shape[-1]))
      for perm_vector in perm_reshaped:
        self.assertAllClose(np.arange(len(perm_vector)), np.sort(perm_vector))

  def _verifyLu(self, x, output_idx_type=dtypes.int64):
    # Verify that Px = LU.
    lu, perm = linalg_ops.lu(x, output_idx_type=output_idx_type)

    # Prepare the lower factor of shape num_rows x num_rows
    lu_shape = np.array(lu.shape.as_list())
    batch_shape = lu_shape[:-2]
    num_rows = lu_shape[-2]
    num_cols = lu_shape[-1]

    lower = array_ops.matrix_band_part(lu, -1, 0)

    if num_rows > num_cols:
      eye = linalg_ops.eye(
          num_rows, batch_shape=batch_shape, dtype=lower.dtype)
      lower = array_ops.concat([lower, eye[..., num_cols:]], axis=-1)
    elif num_rows < num_cols:
      lower = lower[..., :num_rows]

    # Fill the diagonal with ones.
    ones_diag = array_ops.ones(
        np.append(batch_shape, num_rows), dtype=lower.dtype)
    lower = array_ops.matrix_set_diag(lower, ones_diag)

    # Prepare the upper factor.
    upper = array_ops.matrix_band_part(lu, 0, -1)

    verification = math_ops.matmul(lower, upper)

    # Permute the rows of product of the Cholesky factors.
    if num_rows > 0:
      # Reshape the product of the triangular factors and permutation indices
      # to a single batch dimension. This makes it easy to apply
      # invert_permutation and gather_nd ops.
      perm_reshaped = array_ops.reshape(perm, [-1, num_rows])
      verification_reshaped = array_ops.reshape(verification,
                                                [-1, num_rows, num_cols])
      # Invert the permutation in each batch.
      inv_perm_reshaped = map_fn.map_fn(array_ops.invert_permutation,
                                        perm_reshaped)
      batch_size = perm_reshaped.shape.as_list()[0]
      # Prepare the batch indices with the same shape as the permutation.
      # The corresponding batch index is paired with each of the `num_rows`
      # permutation indices.
      batch_indices = math_ops.cast(
          array_ops.broadcast_to(
              math_ops.range(batch_size)[:, None], perm_reshaped.shape),
          dtype=output_idx_type)
      permuted_verification_reshaped = array_ops.gather_nd(
          verification_reshaped,
          array_ops.stack([batch_indices, inv_perm_reshaped], axis=-1))

      # Reshape the verification matrix back to the original shape.
      verification = array_ops.reshape(permuted_verification_reshaped,
                                       lu_shape)

    self._verifyLuBase(x, lower, upper, perm, verification,
                       output_idx_type)

  def testBasic(self):
    data = np.array([[4., -1., 2.], [-1., 6., 0], [10., 0., 5.]])

    for dtype in (np.float32, np.float64):
      for output_idx_type in (dtypes.int32, dtypes.int64):
        self._verifyLu(data.astype(dtype), output_idx_type=output_idx_type)

    # rocBLAS on ROCm stack doesn't support complex64 and complex128 types
    if not test.is_built_with_rocm():
      for dtype in (np.complex64, np.complex128):
        for output_idx_type in (dtypes.int32, dtypes.int64):
          complex_data = np.tril(1j * data, -1).astype(dtype)
          complex_data += np.triu(-1j * data, 1).astype(dtype)
          complex_data += data
          self._verifyLu(complex_data, output_idx_type=output_idx_type)

  def testPivoting(self):
<<<<<<< HEAD
    with test_util.use_gpu():
      # This matrix triggers partial pivoting because the first diagonal entry
      # is small.
      data = np.array([[1e-9, 1., 0.], [1., 0., 0], [0., 1., 5]])
      self._verifyLu(data.astype(np.float32))

      for dtype in (np.float32, np.float64):
        self._verifyLu(data.astype(dtype))
        _, p = linalg_ops.lu(data)
        p_val = self.evaluate([p])
        # Make sure p_val is not the identity permutation.
        self.assertNotAllClose(np.arange(3), p_val)

      # rocBLAS on ROCm stack doesn't support complex64 and complex128 types
      if not test.is_built_with_rocm():
        for dtype in (np.complex64, np.complex128):
          complex_data = np.tril(1j * data, -1).astype(dtype)
          complex_data += np.triu(-1j * data, 1).astype(dtype)
          complex_data += data
          self._verifyLu(complex_data)
          _, p = linalg_ops.lu(data)
          p_val = self.evaluate([p])
          # Make sure p_val is not the identity permutation.
          self.assertNotAllClose(np.arange(3), p_val)
=======
    # This matrix triggers partial pivoting because the first diagonal entry
    # is small.
    data = np.array([[1e-9, 1., 0.], [1., 0., 0], [0., 1., 5]])
    self._verifyLu(data.astype(np.float32))

    for dtype in (np.float32, np.float64):
      self._verifyLu(data.astype(dtype))
      _, p = linalg_ops.lu(data)
      p_val = self.evaluate([p])
      # Make sure p_val is not the identity permutation.
      self.assertNotAllClose(np.arange(3), p_val)

    for dtype in (np.complex64, np.complex128):
      complex_data = np.tril(1j * data, -1).astype(dtype)
      complex_data += np.triu(-1j * data, 1).astype(dtype)
      complex_data += data
      self._verifyLu(complex_data)
      _, p = linalg_ops.lu(data)
      p_val = self.evaluate([p])
      # Make sure p_val is not the identity permutation.
      self.assertNotAllClose(np.arange(3), p_val)
>>>>>>> 2b990063

  def testInvalidMatrix(self):
    # LU factorization gives an error when the input is singular.
    # Note: A singular matrix may return without error but it won't be a valid
    # factorization.
    for dtype in self.float_types:
      with self.assertRaises(errors.InvalidArgumentError):
        self.evaluate(
            linalg_ops.lu(
                np.array([[1., 2., 3.], [2., 4., 6.], [2., 3., 4.]],
                         dtype=dtype)))
      with self.assertRaises(errors.InvalidArgumentError):
        self.evaluate(
            linalg_ops.lu(
                np.array([[[1., 2., 3.], [2., 4., 6.], [1., 2., 3.]],
                          [[1., 2., 3.], [3., 4., 5.], [5., 6., 7.]]],
                         dtype=dtype)))

  def testBatch(self):
    simple_array = np.array([[[1., -1.], [2., 5.]]])  # shape (1, 2, 2)
    self._verifyLu(simple_array)
    self._verifyLu(np.vstack((simple_array, simple_array)))
    odd_sized_array = np.array([[[4., -1., 2.], [-1., 6., 0], [2., 0., 5.]]])
    self._verifyLu(np.vstack((odd_sized_array, odd_sized_array)))

    batch_size = 200

    # Generate random matrices.
    np.random.seed(42)
    matrices = np.random.rand(batch_size, 5, 5)
    self._verifyLu(matrices)

    # rocBLAS on ROCm stack doesn't support complex64 and complex128 types
    if not test.is_built_with_rocm():
      # Generate random complex valued matrices.
      np.random.seed(52)
      matrices = np.random.rand(batch_size, 5,
                                5) + 1j * np.random.rand(batch_size, 5, 5)
      self._verifyLu(matrices)
      
  def testLargeMatrix(self):
    # Generate random matrices.
    n = 500
    np.random.seed(64)
    data = np.random.rand(n, n)
    self._verifyLu(data)

    # rocBLAS on ROCm stack doesn't support complex64 and complex128 types
    if not test.is_built_with_rocm():
      # Generate random complex valued matrices.
      np.random.seed(129)
      data = np.random.rand(n, n) + 1j * np.random.rand(n, n)
      self._verifyLu(data)

  @test_util.run_v1_only("b/120545219")
  def testEmpty(self):
    self._verifyLu(np.empty([0, 2, 2]))
    self._verifyLu(np.empty([2, 0, 0]))

  @test_util.run_deprecated_v1
  def testConcurrentExecutesWithoutError(self):
    matrix1 = random_ops.random_normal([5, 5], seed=42)
    matrix2 = random_ops.random_normal([5, 5], seed=42)
    lu1, p1 = linalg_ops.lu(matrix1)
    lu2, p2 = linalg_ops.lu(matrix2)
    lu1_val, p1_val, lu2_val, p2_val = self.evaluate([lu1, p1, lu2, p2])
    self.assertAllEqual(lu1_val, lu2_val)
    self.assertAllEqual(p1_val, p2_val)


class LuBenchmark(test.Benchmark):
  shapes = [
      (4, 4),
      (10, 10),
      (16, 16),
      (101, 101),
      (256, 256),
      (1000, 1000),
      (1024, 1024),
      (2048, 2048),
      (4096, 4096),
      (513, 2, 2),
      (513, 8, 8),
      (513, 256, 256),
      (4, 513, 2, 2),
  ]

  def _GenerateMatrix(self, shape):
    batch_shape = shape[:-2]
    shape = shape[-2:]
    assert shape[0] == shape[1]
    n = shape[0]
    matrix = np.ones(shape).astype(np.float32) / (2.0 * n) + np.diag(
        np.ones(n).astype(np.float32))
    return np.tile(matrix, batch_shape + (1, 1))

  def benchmarkLuOp(self):
    for shape in self.shapes:
      with ops.Graph().as_default(), \
          session.Session(config=benchmark.benchmark_config()) as sess, \
          ops.device("/cpu:0"):
        matrix = variables.Variable(self._GenerateMatrix(shape))
        lu, p = linalg_ops.lu(matrix)
        variables.global_variables_initializer().run()
        self.run_op_benchmark(
            sess,
            control_flow_ops.group(lu, p),
            min_iters=25,
            name="lu_cpu_{shape}".format(shape=shape))

      if test.is_gpu_available(True):
        with ops.Graph().as_default(), \
            session.Session(config=benchmark.benchmark_config()) as sess, \
            ops.device("/device:GPU:0"):
          matrix = variables.Variable(self._GenerateMatrix(shape))
          lu, p = linalg_ops.lu(matrix)
          variables.global_variables_initializer().run()
          self.run_op_benchmark(
              sess,
              control_flow_ops.group(lu, p),
              min_iters=25,
              name="lu_gpu_{shape}".format(shape=shape))


if __name__ == "__main__":
  test.main()<|MERGE_RESOLUTION|>--- conflicted
+++ resolved
@@ -130,42 +130,14 @@
       for output_idx_type in (dtypes.int32, dtypes.int64):
         self._verifyLu(data.astype(dtype), output_idx_type=output_idx_type)
 
-    # rocBLAS on ROCm stack doesn't support complex64 and complex128 types
-    if not test.is_built_with_rocm():
-      for dtype in (np.complex64, np.complex128):
-        for output_idx_type in (dtypes.int32, dtypes.int64):
-          complex_data = np.tril(1j * data, -1).astype(dtype)
-          complex_data += np.triu(-1j * data, 1).astype(dtype)
-          complex_data += data
-          self._verifyLu(complex_data, output_idx_type=output_idx_type)
+    for dtype in (np.complex64, np.complex128):
+      for output_idx_type in (dtypes.int32, dtypes.int64):
+        complex_data = np.tril(1j * data, -1).astype(dtype)
+        complex_data += np.triu(-1j * data, 1).astype(dtype)
+        complex_data += data
+        self._verifyLu(complex_data, output_idx_type=output_idx_type)
 
   def testPivoting(self):
-<<<<<<< HEAD
-    with test_util.use_gpu():
-      # This matrix triggers partial pivoting because the first diagonal entry
-      # is small.
-      data = np.array([[1e-9, 1., 0.], [1., 0., 0], [0., 1., 5]])
-      self._verifyLu(data.astype(np.float32))
-
-      for dtype in (np.float32, np.float64):
-        self._verifyLu(data.astype(dtype))
-        _, p = linalg_ops.lu(data)
-        p_val = self.evaluate([p])
-        # Make sure p_val is not the identity permutation.
-        self.assertNotAllClose(np.arange(3), p_val)
-
-      # rocBLAS on ROCm stack doesn't support complex64 and complex128 types
-      if not test.is_built_with_rocm():
-        for dtype in (np.complex64, np.complex128):
-          complex_data = np.tril(1j * data, -1).astype(dtype)
-          complex_data += np.triu(-1j * data, 1).astype(dtype)
-          complex_data += data
-          self._verifyLu(complex_data)
-          _, p = linalg_ops.lu(data)
-          p_val = self.evaluate([p])
-          # Make sure p_val is not the identity permutation.
-          self.assertNotAllClose(np.arange(3), p_val)
-=======
     # This matrix triggers partial pivoting because the first diagonal entry
     # is small.
     data = np.array([[1e-9, 1., 0.], [1., 0., 0], [0., 1., 5]])
@@ -187,7 +159,6 @@
       p_val = self.evaluate([p])
       # Make sure p_val is not the identity permutation.
       self.assertNotAllClose(np.arange(3), p_val)
->>>>>>> 2b990063
 
   def testInvalidMatrix(self):
     # LU factorization gives an error when the input is singular.
@@ -220,14 +191,12 @@
     matrices = np.random.rand(batch_size, 5, 5)
     self._verifyLu(matrices)
 
-    # rocBLAS on ROCm stack doesn't support complex64 and complex128 types
-    if not test.is_built_with_rocm():
-      # Generate random complex valued matrices.
-      np.random.seed(52)
-      matrices = np.random.rand(batch_size, 5,
-                                5) + 1j * np.random.rand(batch_size, 5, 5)
-      self._verifyLu(matrices)
-      
+    # Generate random complex valued matrices.
+    np.random.seed(52)
+    matrices = np.random.rand(batch_size, 5,
+                              5) + 1j * np.random.rand(batch_size, 5, 5)
+    self._verifyLu(matrices)
+
   def testLargeMatrix(self):
     # Generate random matrices.
     n = 500
@@ -235,12 +204,10 @@
     data = np.random.rand(n, n)
     self._verifyLu(data)
 
-    # rocBLAS on ROCm stack doesn't support complex64 and complex128 types
-    if not test.is_built_with_rocm():
-      # Generate random complex valued matrices.
-      np.random.seed(129)
-      data = np.random.rand(n, n) + 1j * np.random.rand(n, n)
-      self._verifyLu(data)
+    # Generate random complex valued matrices.
+    np.random.seed(129)
+    data = np.random.rand(n, n) + 1j * np.random.rand(n, n)
+    self._verifyLu(data)
 
   @test_util.run_v1_only("b/120545219")
   def testEmpty(self):
