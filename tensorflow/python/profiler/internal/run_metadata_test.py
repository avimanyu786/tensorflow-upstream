# Copyright 2016 The TensorFlow Authors. All Rights Reserved.
#
# Licensed under the Apache License, Version 2.0 (the "License");
# you may not use this file except in compliance with the License.
# You may obtain a copy of the License at
#
#     http://www.apache.org/licenses/LICENSE-2.0
#
# Unless required by applicable law or agreed to in writing, software
# distributed under the License is distributed on an "AS IS" BASIS,
# WITHOUT WARRANTIES OR CONDITIONS OF ANY KIND, either express or implied.
# See the License for the specific language governing permissions and
# limitations under the License.
# ==============================================================================
"""test the RunMetadata proto."""

from __future__ import absolute_import
from __future__ import division
from __future__ import print_function

from collections import defaultdict

import six

from tensorflow.core.protobuf import config_pb2
from tensorflow.core.protobuf import rewriter_config_pb2
from tensorflow.python.client import session
from tensorflow.python.framework import ops
from tensorflow.python.framework import test_util
from tensorflow.python.ops import math_ops
from tensorflow.python.ops import random_ops
from tensorflow.python.ops import variables
from tensorflow.python.platform import test
from tensorflow.python.profiler import option_builder

# pylint: disable=g-bad-import-order
# XXX: this depends on pywrap_tensorflow and must come later
from tensorflow.python.profiler import model_analyzer
from tensorflow.python.profiler.internal import model_analyzer_testlib as lib

SIZE = 1300
builder = option_builder.ProfileOptionBuilder


def _extract_node(run_meta, node_name):
  ret = defaultdict(list)
  for dev_stat in run_meta.step_stats.dev_stats:
    dev = dev_stat.device.lower()
    if dev.find('cpu:') > 0:
      dev = dev[dev.find('cpu:'):]
    elif dev.find('gpu:') > 0:
      dev = dev[dev.find('gpu:'):]
    elif '/host:cpu' not in dev:
      assert False, 'Unrecognized device name: %s' % dev

    for node_stat in dev_stat.node_stats:
      nname = node_stat.node_name
      if nname.find(':') > 0:
        nname = nname[:nname.find(':')]
      if nname == node_name:
        ret[dev].append(node_stat)
  return ret


def _run_model():
  x = random_ops.random_normal(shape=[1, SIZE])
  w = random_ops.random_normal(shape=[SIZE, 2 * SIZE])
  y = math_ops.matmul(x, w)

  config = config_pb2.ConfigProto()
  config.graph_options.rewrite_options.arithmetic_optimization = (
      rewriter_config_pb2.RewriterConfig.OFF)
  with session.Session(config=config) as sess:
    run_metadata = config_pb2.RunMetadata()
    opts = builder.time_and_memory()
    opts['min_micros'] = 0
    opts['min_bytes'] = 0
    opts['order_by'] = 'name'
    opts['output'] = 'none'
    _ = sess.run(y,
                 options=config_pb2.RunOptions(
                     trace_level=config_pb2.RunOptions.FULL_TRACE),
                 run_metadata=run_metadata)
    tfprof_node = model_analyzer.profile(
        sess.graph,
        run_meta=run_metadata,
        options=opts)

    return tfprof_node, run_metadata


def _run_loop_model():
  with session.Session() as sess:
    x = lib.BuildFullModel()

    sess.run(variables.global_variables_initializer())
    run_meta = config_pb2.RunMetadata()
    _ = sess.run(x,
                 options=config_pb2.RunOptions(
                     trace_level=config_pb2.RunOptions.FULL_TRACE),
                 run_metadata=run_meta)

    opts = builder.time_and_memory()
    opts['order_by'] = 'name'
    opts['output'] = 'none'

    tfprof_node = model_analyzer.profile(
        sess.graph, run_meta, options=opts)
    return tfprof_node, run_meta


class RunMetadataTest(test.TestCase):

  @test_util.run_deprecated_v1
  def testGPU(self):
    if not test.is_gpu_available(cuda_only=True):
      return

    gpu_dev = test.gpu_device_name()
    ops.reset_default_graph()
    with ops.device(gpu_dev):
      tfprof_node, run_meta = _run_model()
      self.assertEqual(tfprof_node.children[0].name, 'MatMul')
      self.assertGreater(tfprof_node.children[0].exec_micros, 10)

    ret = _extract_node(run_meta, 'MatMul')
    self.assertEqual(len(ret['gpu:0']), 1)
<<<<<<< HEAD
    if not test.is_built_with_rocm() :
      # stream tracing is currently not available in tensorflow with ROCm
      self.assertEqual(len(ret['gpu:0/stream:all']), 1, '%s' % run_meta)
    
=======
    self.assertEqual(len(ret['gpu:0/stream:all']), 1, '%s' % run_meta)

  @test_util.run_deprecated_v1
>>>>>>> 2b990063
  def testAllocationHistory(self):
    if not test.is_gpu_available(cuda_only=True):
      return

    gpu_dev = test.gpu_device_name()
    ops.reset_default_graph()
    with ops.device(gpu_dev):
      _, run_meta = _run_model()

    mm = _extract_node(run_meta, 'MatMul')['gpu:0'][0]
    mm_allocs = mm.memory[0].allocation_records
    # has allocation and deallocation.
    self.assertEqual(len(mm_allocs), 2)
    # first allocated.
    self.assertGreater(mm_allocs[1].alloc_micros, mm_allocs[0].alloc_micros)
    self.assertGreater(mm_allocs[0].alloc_bytes, 0)
    # Then deallocated.
    self.assertLess(mm_allocs[1].alloc_bytes, 0)
    # All memory deallocated.
    self.assertEqual(mm_allocs[0].alloc_bytes + mm_allocs[1].alloc_bytes, 0)

    rand = _extract_node(
        run_meta, 'random_normal/RandomStandardNormal')['gpu:0'][0]
    random_allocs = rand.memory[0].allocation_records
    # random normal must allocated first since matmul depends on it.
    self.assertLess(random_allocs[0].alloc_micros, mm.all_start_micros)
    # deallocates the memory after matmul started.
    self.assertGreater(random_allocs[1].alloc_micros, mm.all_start_micros)

  @test_util.run_deprecated_v1
  def testCPU(self):
    ops.reset_default_graph()
    with ops.device('/cpu:0'):
      tfprof_node, run_meta = _run_model()
      self.assertEqual(tfprof_node.children[0].name, 'MatMul')
      self.assertGreater(tfprof_node.children[0].exec_micros, 0)

    ret = _extract_node(run_meta, 'MatMul')
    self.assertEqual(len(ret['cpu:0']), 1)

    ret = _extract_node(run_meta, 'MatMul:MatMul')
    self.assertEqual(len(ret), 0)

  @test_util.run_v1_only('b/120545219')
  def testLoopCPU(self):
    ops.reset_default_graph()
    with ops.device('/cpu:0'):
      tfprof_node, run_meta = _run_loop_model()
      # The while-loop caused a node to appear 4 times in scheduling.
      ret = _extract_node(run_meta,
                          'rnn/while/basic_rnn_cell/MatMul')
      self.assertEqual(len(ret['cpu:0']), 4)

      total_cpu_execs = 0
      for node in ret['cpu:0']:
        total_cpu_execs += node.op_end_rel_micros

      mm_node = lib.SearchTFProfNode(
          tfprof_node,
          'rnn/while/basic_rnn_cell/MatMul')

      self.assertEqual(mm_node.run_count, 4)
      self.assertEqual(mm_node.cpu_exec_micros, total_cpu_execs)
      self.assertEqual(mm_node.exec_micros, total_cpu_execs)

  def testGradientGraph(self):
    # Note: Please don't just adjust the test to make it pass.
    # The code view logic depends on it.
    ops.reset_default_graph()
    _, _ = _run_loop_model()
    graph = ops.get_default_graph()
    forward_op = set()
    backward_op = set()
    back_to_forward = dict()
    for op in graph.get_operations():
      if op.name.find('gradients/') > 0 and op.name.find('_grad/') > 0:
        backward_op.add(op.name)
        idx1 = op.name.find('gradients/') + 10
        idx2 = op.name.find('_grad/')
        back_to_forward[op.name] = op.name[idx1:idx2]
      else:
        forward_op.add(op.name)

    for _, f in six.iteritems(back_to_forward):
      self.assertTrue(f in forward_op)

  def testLoopGPU(self):
    if not test.is_gpu_available():
      return

    ops.reset_default_graph()
    with ops.device('/device:GPU:0'):
      _, run_meta = _run_loop_model()
      # The while-loop caused a node to appear 4 times in scheduling.
      ret = _extract_node(run_meta,
                          'rnn/while/basic_rnn_cell/MatMul')
      self.assertEqual(len(ret['gpu:0']), 4, '%s' % run_meta)

      total_cpu_execs = 0
      for node in ret['gpu:0']:
        total_cpu_execs += node.op_end_rel_micros

        if not test.is_built_with_rocm() :
          # stream tracing is currently not available in tensorflow with ROCm
          self.assertGreaterEqual(len(ret['gpu:0/stream:all']), 4, '%s' % run_meta)
          

if __name__ == '__main__':
  test.main()<|MERGE_RESOLUTION|>--- conflicted
+++ resolved
@@ -125,16 +125,9 @@
 
     ret = _extract_node(run_meta, 'MatMul')
     self.assertEqual(len(ret['gpu:0']), 1)
-<<<<<<< HEAD
-    if not test.is_built_with_rocm() :
-      # stream tracing is currently not available in tensorflow with ROCm
-      self.assertEqual(len(ret['gpu:0/stream:all']), 1, '%s' % run_meta)
-    
-=======
     self.assertEqual(len(ret['gpu:0/stream:all']), 1, '%s' % run_meta)
 
   @test_util.run_deprecated_v1
->>>>>>> 2b990063
   def testAllocationHistory(self):
     if not test.is_gpu_available(cuda_only=True):
       return
@@ -237,10 +230,8 @@
       for node in ret['gpu:0']:
         total_cpu_execs += node.op_end_rel_micros
 
-        if not test.is_built_with_rocm() :
-          # stream tracing is currently not available in tensorflow with ROCm
-          self.assertGreaterEqual(len(ret['gpu:0/stream:all']), 4, '%s' % run_meta)
-          
+      self.assertGreaterEqual(len(ret['gpu:0/stream:all']), 4, '%s' % run_meta)
+
 
 if __name__ == '__main__':
   test.main()