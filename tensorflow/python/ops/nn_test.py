# Copyright 2015 The TensorFlow Authors. All Rights Reserved.
#
# Licensed under the Apache License, Version 2.0 (the "License");
# you may not use this file except in compliance with the License.
# You may obtain a copy of the License at
#
#     http://www.apache.org/licenses/LICENSE-2.0
#
# Unless required by applicable law or agreed to in writing, software
# distributed under the License is distributed on an "AS IS" BASIS,
# WITHOUT WARRANTIES OR CONDITIONS OF ANY KIND, either express or implied.
# See the License for the specific language governing permissions and
# limitations under the License.
# ==============================================================================
"""Tests for miscellaneous functionality in tensorflow.ops.nn."""

from __future__ import absolute_import
from __future__ import division
from __future__ import print_function

import math

from absl.testing import parameterized
import numpy as np
from six.moves import xrange  # pylint: disable=redefined-builtin

from tensorflow.python.eager import def_function
from tensorflow.python.framework import constant_op
from tensorflow.python.framework import dtypes
from tensorflow.python.framework import ops
from tensorflow.python.framework import tensor_spec
from tensorflow.python.framework import test_util
from tensorflow.python.ops import array_ops
from tensorflow.python.ops import gradient_checker
from tensorflow.python.ops import math_ops
from tensorflow.python.ops import nn_impl
from tensorflow.python.ops import nn_ops
from tensorflow.python.ops import partitioned_variables
from tensorflow.python.ops import variable_scope
from tensorflow.python.ops import variables
import tensorflow.python.ops.nn_grad  # pylint: disable=unused-import
from tensorflow.python.ops.nn_impl import _compute_sampled_logits
from tensorflow.python.platform import test as test_lib


class ZeroFractionTest(test_lib.TestCase):

  def _ZeroFraction(self, x):
    assert x.shape
    total_elements = np.prod(x.shape)
    nonzeros = np.count_nonzero(x.flatten())
    return 1.0 - nonzeros / total_elements

  @test_util.run_deprecated_v1
  def testZeroFraction(self):
    x_shape = [5, 17]
    x_np = np.random.randint(0, 2, size=x_shape).astype(np.float32)
    y_np = self._ZeroFraction(x_np)

    x_tf = constant_op.constant(x_np)
    x_tf.set_shape(x_shape)
    y_tf = nn_impl.zero_fraction(x_tf)
    y_tf_np = self.evaluate(y_tf)

    eps = 1e-8
    self.assertAllClose(y_tf_np, y_np, eps)

  @test_util.run_deprecated_v1
  def testZeroFractionEmpty(self):
    x = np.zeros(0)
    y = self.evaluate(nn_impl.zero_fraction(x))
    self.assertTrue(np.isnan(y))

  @test_util.run_deprecated_v1
  def testZeroFraction2_27Zeros(self):
    sparsity = nn_impl.zero_fraction(
        array_ops.zeros([int(2**27 * 1.01)], dtype=dtypes.int8))
    self.assertAllClose(1.0, self.evaluate(sparsity))

  @test_util.run_deprecated_v1
  def testZeroFraction2_27Ones(self):
    sparsity = nn_impl.zero_fraction(
        array_ops.ones([int(2**27 * 1.01)], dtype=dtypes.int8))
    self.assertAllClose(0.0, self.evaluate(sparsity))

  @test_util.run_deprecated_v1
  def testUnknownSize(self):
    value = array_ops.placeholder(dtype=dtypes.float32)
    sparsity = nn_impl.zero_fraction(value)
    with self.cached_session() as sess:
      self.assertAllClose(
          0.25,
          sess.run(sparsity, {value: [[0., 1.], [0.3, 2.]]}))


class SoftmaxTest(test_lib.TestCase, parameterized.TestCase):

  def _softmax(self, x):
    assert len(x.shape) == 2
    m = x.max(1)[:, np.newaxis]
    u = np.exp(x - m)
    z = u.sum(1)[:, np.newaxis]
    return u / z

  @test_util.run_in_graph_and_eager_modes
  def testSoftmax(self):
    x_shape = [5, 10]
    x_np = np.random.randn(*x_shape).astype(np.float32)
    y_np = self._softmax(x_np)
    x_tf = constant_op.constant(x_np)
    y_tf = nn_ops.softmax_v2(x_tf)
    y_tf_last_dim = nn_ops.softmax_v2(x_tf, 1)
    y_tf_np = self.evaluate(y_tf)
    y_tf_last_dim_np = self.evaluate(y_tf_last_dim)
    eps = 1e-3
    self.assertAllClose(y_tf_np, y_np, eps)
    self.assertAllClose(y_tf_last_dim_np, y_np, eps)

  def testSoftmaxAxes(self):
    arr = np.linspace(0., 1, 12).reshape(3, 4)
    x_neg_axis = nn_ops.softmax_v2(arr, axis=-2)
    y_pos_axis = nn_ops.softmax_v2(arr, axis=0)
    z_gt_axis = nn_ops.softmax_v2(arr, axis=0)
    x_neg_axis_tf = self.evaluate(x_neg_axis)
    y_pos_axis_tf = self.evaluate(y_pos_axis)
    z_gt_axis_tf = self.evaluate(z_gt_axis)
    eps = 1e-3
    self.assertAllClose(x_neg_axis_tf, y_pos_axis_tf, eps)
    self.assertAllClose(y_pos_axis_tf, z_gt_axis_tf, eps)

  @parameterized.parameters(((5, 10),), ((2, 3, 4),))
  @test_util.run_deprecated_v1
  def testGradient(self, x_shape):
    x_np = np.random.randn(*x_shape).astype(np.float64)
    with self.cached_session():
      x_tf = constant_op.constant(x_np)
      y_tf = nn_ops.softmax_v2(x_tf)
      err = gradient_checker.compute_gradient_error(x_tf, x_shape, y_tf,
                                                    x_shape)
    eps = 2e-8
    self.assertLess(err, eps)


class LogPoissonLossTest(test_lib.TestCase):

  def _log_poisson_loss(self, x, z, compute_full_loss=False):
    lpl = np.exp(x) - z * x
    if compute_full_loss:
      stirling_approx = z * np.log(z) - z + 0.5 * np.log(2. * np.pi * z)
      lpl += np.ma.masked_array(stirling_approx, mask=(z <= 1)).filled(0.)
    return lpl

  @test_util.run_in_graph_and_eager_modes
  def testLogPoissonLoss(self):
    x_shape = [5, 10]
    x_np = np.random.randn(*x_shape).astype(np.float32)
    z_np = np.random.randint(0, 5, size=x_shape).astype(np.float32)
    y_np = self._log_poisson_loss(x_np, z_np, compute_full_loss=False)
    y_np_stirling = self._log_poisson_loss(x_np, z_np, compute_full_loss=True)
    y_tf = nn_impl.log_poisson_loss(z_np, x_np, compute_full_loss=False)
    y_tf_stirling = nn_impl.log_poisson_loss(z_np, x_np, compute_full_loss=True)
    y_tf_np = self.evaluate(y_tf)
    y_tf_np_stirling = self.evaluate(y_tf_stirling)
    eps = 1e-3
    self.assertAllClose(y_tf_np, y_np, eps)
    self.assertAllClose(y_tf_np_stirling, y_np_stirling, eps)

  @test_util.run_deprecated_v1
  def testGradient(self):
    x_shape = [5, 10]
    x_np = np.random.randn(*x_shape).astype(np.float64)
    z_np = np.random.randint(0, 5, size=x_shape).astype(np.float64)
    with self.cached_session():
      x_tf = constant_op.constant(x_np)
      y_tf = nn_impl.log_poisson_loss(z_np, x_tf, compute_full_loss=False)
      y_tf_stirling = nn_impl.log_poisson_loss(
          z_np, x_tf, compute_full_loss=True)
      err = gradient_checker.compute_gradient_error(x_tf, x_shape, y_tf,
                                                    x_shape)
      err_stirling = gradient_checker.compute_gradient_error(
          x_tf, x_shape, y_tf_stirling, x_shape)
    eps = 1e-6
    self.assertLess(err, eps)
    self.assertLess(err_stirling, eps)


class LogSoftmaxTest(test_lib.TestCase, parameterized.TestCase):

  def _log_softmax(self, x):
    assert len(x.shape) == 2
    m = x.max(1)[:, np.newaxis]
    u = x - m
    return u - np.log(np.sum(np.exp(u), 1, keepdims=True))

  @test_util.run_in_graph_and_eager_modes
  def testLogSoftmax(self):
    x_shape = [5, 10]
    x_np = np.random.randn(*x_shape).astype(np.float32)
    y_np = self._log_softmax(x_np)
    x_tf = constant_op.constant(x_np)
    y_tf = nn_ops.log_softmax_v2(x_tf)
    y_tf_np = self.evaluate(y_tf)
    eps = 1e-3
    self.assertAllClose(y_tf_np, y_np, eps)

  def testLogSoftmaxAxes(self):
    arr = np.linspace(0., 1, 12).reshape(3, 4)
    x_neg_axis = nn_ops.log_softmax_v2(arr, axis=-2)
    y_pos_axis = nn_ops.log_softmax_v2(arr, axis=0)
    z_gt_axis = nn_ops.log_softmax_v2(arr, axis=0)
    x_neg_axis_tf = self.evaluate(x_neg_axis)
    y_pos_axis_tf = self.evaluate(y_pos_axis)
    z_gt_axis_tf = self.evaluate(z_gt_axis)
    eps = 1e-3
    self.assertAllClose(x_neg_axis_tf, y_pos_axis_tf, eps)
    self.assertAllClose(y_pos_axis_tf, z_gt_axis_tf, eps)

  @parameterized.parameters(((5, 10),), ((2, 3, 4),))
  @test_util.run_deprecated_v1
  def testGradient(self, x_shape):
    x_np = np.random.randn(*x_shape).astype(np.float64)
    with self.cached_session():
      x_tf = constant_op.constant(x_np)
      y_tf = nn_ops.log_softmax_v2(x_tf)
      err = gradient_checker.compute_gradient_error(x_tf, x_shape, y_tf,
                                                    x_shape)
    eps = 1e-7
    self.assertLess(err, eps)


class L2LossTest(test_lib.TestCase):

  @test_util.run_in_graph_and_eager_modes
  def testL2Loss(self):
    for dtype in [dtypes.float32, dtypes.float64]:
      x = constant_op.constant(
          [1.0, 0.0, 3.0, 2.0], shape=[2, 2], name="x", dtype=dtype)
      l2loss = nn_ops.l2_loss(x)
      value = self.evaluate(l2loss)
      self.assertAllClose(7.0, value)

  @test_util.run_deprecated_v1
  def testGradient(self):
    x_shape = [20, 7, 3]
    np.random.seed(1)  # Make it reproducible.
    x_val = np.random.random_sample(x_shape).astype(np.float64)
    with self.cached_session():
      x = constant_op.constant(x_val, name="x")
      output = nn_ops.l2_loss(x)
      err = gradient_checker.compute_gradient_error(x, x_shape, output, [1])
    print("L2Loss gradient err = %g " % err)
    err_tolerance = 1e-10
    self.assertLess(err, err_tolerance)


class L2NormalizeTest(test_lib.TestCase):

  def _l2Normalize(self, x, dim):
    if isinstance(dim, list):
      norm = np.linalg.norm(x, axis=tuple(dim))
      for d in dim:
        norm = np.expand_dims(norm, d)
      return x / norm
    else:
      norm = np.apply_along_axis(np.linalg.norm, dim, x)
      return x / np.expand_dims(norm, dim)

  @test_util.run_in_graph_and_eager_modes
  def testL2Normalize(self):
    x_shape = [20, 7, 3]
    np.random.seed(1)
    x_np = np.random.random_sample(x_shape).astype(np.float32)
    for dim in range(len(x_shape)):
      y_np = self._l2Normalize(x_np, dim)
      x_tf = constant_op.constant(x_np, name="x")
      y_tf = nn_impl.l2_normalize_v2(x_tf, dim)
      self.assertAllClose(y_np, self.evaluate(y_tf))

  @test_util.run_in_graph_and_eager_modes
  def testL2NormalizeDimArray(self):
    x_shape = [20, 7, 3]
    np.random.seed(1)
    x_np = np.random.random_sample(x_shape).astype(np.float32)
    dim = [1, 2]
    y_np = self._l2Normalize(x_np, dim)
    x_tf = constant_op.constant(x_np, name="x")
    y_tf = nn_impl.l2_normalize_v2(x_tf, dim)
    self.assertAllClose(y_np, self.evaluate(y_tf))

  @test_util.run_deprecated_v1
  def testL2NormalizeGradient(self):
    x_shape = [20, 7, 3]
    np.random.seed(1)
    x_np = np.random.random_sample(x_shape).astype(np.float64)
    for dim in range(len(x_shape)):
      with self.cached_session():
        x_tf = constant_op.constant(x_np, name="x")
        y_tf = nn_impl.l2_normalize_v2(x_tf, dim)
        err = gradient_checker.compute_gradient_error(x_tf, x_shape, y_tf,
                                                      x_shape)
      print("L2Normalize gradient err = %g " % err)
      self.assertLess(err, 1e-4)


class DropoutTest(test_lib.TestCase):

  def testDropout(self):
    # Runs dropout with 0-1 tensor 10 times, sum the number of ones and validate
    # that it is producing approximately the right number of ones over a large
    # number of samples, based on the keep probability.
    x_dim = 40
    y_dim = 30
    num_iter = 10
    for keep_prob in [0.1, 0.5, 0.8]:
      t = constant_op.constant(1.0, shape=[x_dim, y_dim], dtype=dtypes.float32)
      dropout = nn_ops.dropout(t, keep_prob)
      final_count = 0
      self.assertEqual([x_dim, y_dim], dropout.get_shape())
      for _ in xrange(0, num_iter):
        value = self.evaluate(dropout)
        final_count += np.count_nonzero(value)
        # Verifies that there are only two values: 0 and 1/keep_prob.
        sorted_value = np.unique(np.sort(value))
        self.assertEqual(0, sorted_value[0])
        self.assertAllClose(1 / keep_prob, sorted_value[1])

      # Check that we are in the 15% error range
      expected_count = x_dim * y_dim * keep_prob * num_iter
      rel_error = math.fabs(final_count - expected_count) / expected_count
      print(rel_error)
      self.assertTrue(rel_error < 0.15)

  def testShapedDropout(self):
    # Runs dropout with 0-1 tensor 10 times, sum the number of ones and validate
    # that it is producing approximately the right number of ones over a large
    # number of samples, based on the keep probability. This time with shaped
    # noise.
    x_dim = 40 * 30
    y_dim = 3
    num_iter = 10
    for keep_prob in [0.1, 0.5, 0.8]:
      t = constant_op.constant(1.0, shape=[x_dim, y_dim], dtype=dtypes.float32)
      dropout = nn_ops.dropout(t, keep_prob, noise_shape=[x_dim, 1])
      self.assertEqual([x_dim, y_dim], dropout.get_shape())
      final_count = 0
      for _ in xrange(0, num_iter):
        value = self.evaluate(dropout)
        final_count += np.count_nonzero(value)
        # Verifies that there are only two values: 0 and 1/keep_prob.
        sorted_value = np.unique(np.sort(value))
        self.assertEqual(0, sorted_value[0])
        self.assertAllClose(1 / keep_prob, sorted_value[1])

      # Check that we are in the 15% error range
      expected_count = x_dim * y_dim * keep_prob * num_iter
      rel_error = math.fabs(final_count - expected_count) / expected_count
      print(rel_error)
      self.assertTrue(rel_error < 0.15)

  def testShapedDropoutCorrelation(self):
    # Runs a shaped dropout and tests that the correlations are correct.
    x_dim = 40
    y_dim = 30
    num_iter = 10
    for keep_prob in [0.1, 0.5, 0.8]:
      t = constant_op.constant(1.0, shape=[x_dim, y_dim], dtype=dtypes.float32)
      dropout = nn_ops.dropout(t, keep_prob, noise_shape=[x_dim, 1])
      self.assertEqual([x_dim, y_dim], dropout.get_shape())
      for _ in xrange(0, num_iter):
        value = self.evaluate(dropout)
        # Verifies that each y column as only one type of activation.
        for i in xrange(x_dim):
          sorted_value = np.unique(np.sort(value[i, :]))
          self.assertEqual(sorted_value.size, 1)

  @test_util.run_deprecated_v1
  def testDropoutPlaceholderKeepProb(self):
    # Runs dropout with 0-1 tensor 10 times, sum the number of ones and validate
    # that it is producing approximately the right number of ones over a large
    # number of samples, based on the keep probability.
    x_dim = 40
    y_dim = 30
    num_iter = 10
    for keep_prob in [0.1, 0.5, 0.8]:
      with self.cached_session():
        t = constant_op.constant(
            1.0, shape=[x_dim, y_dim], dtype=dtypes.float32)
        keep_prob_placeholder = array_ops.placeholder(dtypes.float32)
        dropout = nn_ops.dropout(t, keep_prob_placeholder)
        final_count = 0
        self.assertEqual([x_dim, y_dim], dropout.get_shape())
        for _ in xrange(0, num_iter):
          value = dropout.eval(feed_dict={keep_prob_placeholder: keep_prob})
          final_count += np.count_nonzero(value)
          # Verifies that there are only two values: 0 and 1/keep_prob.
          sorted_value = np.unique(np.sort(value))
          self.assertEqual(0, sorted_value[0])
          self.assertAllClose(1 / keep_prob, sorted_value[1])
      # Check that we are in the 15% error range
      expected_count = x_dim * y_dim * keep_prob * num_iter
      rel_error = math.fabs(final_count - expected_count) / expected_count
      print(rel_error)
      self.assertTrue(rel_error < 0.15)

  @test_util.run_deprecated_v1
  def testShapedDropoutUnknownShape(self):
    x_dim = 40
    y_dim = 30
    keep_prob = 0.5
    x = constant_op.constant(1.0, shape=[x_dim, y_dim], dtype=dtypes.float32)
    dropout_x = nn_ops.dropout(
        x, keep_prob, noise_shape=array_ops.placeholder(dtypes.int32))
    self.assertEqual(x.get_shape(), dropout_x.get_shape())

  def testPartialShapedDropout(self):
    x_dim = 40 * 30
    y_dim = 3
    num_iter = 10
    for keep_prob in [0.1, 0.5, 0.8]:
      t = constant_op.constant(1.0, shape=[x_dim, y_dim], dtype=dtypes.float32)
      # Set noise_shape=[None, 1] which means [x_dim, 1].
      dropout = nn_ops.dropout(t, keep_prob, noise_shape=[None, 1])
      self.assertEqual([x_dim, y_dim], dropout.get_shape())
      final_count = 0
      for _ in xrange(0, num_iter):
        value = self.evaluate(dropout)
        final_count += np.count_nonzero(value)
        # Verifies that there are only two values: 0 and 1/keep_prob.
        sorted_value = np.unique(np.sort(value))
        self.assertEqual(0, sorted_value[0])
        self.assertAllClose(1 / keep_prob, sorted_value[1])

      # Check that we are in the 15% error range
      expected_count = x_dim * y_dim * keep_prob * num_iter
      rel_error = math.fabs(final_count - expected_count) / expected_count
      print(rel_error)
      self.assertTrue(rel_error < 0.15)

  @test_util.run_deprecated_v1
  def testInvalidKeepProb(self):
    x_dim = 40
    y_dim = 30
    t = constant_op.constant(1.0, shape=[x_dim, y_dim], dtype=dtypes.float32)
    with self.assertRaises(ValueError):
      nn_ops.dropout(t, -1.0)
    with self.assertRaises(ValueError):
      nn_ops.dropout(t, 1.1)
    with self.assertRaises(ValueError):
      nn_ops.dropout(t, [0.0, 1.0])
    with self.assertRaises(ValueError):
      nn_ops.dropout(t, array_ops.placeholder(dtypes.float64))
    with self.assertRaises(ValueError):
      nn_ops.dropout(t, array_ops.placeholder(dtypes.float32, shape=[2]))

  @test_util.run_deprecated_v1
  def testInvalidRate(self):
    x_dim = 40
    y_dim = 30
    t = constant_op.constant(1.0, shape=[x_dim, y_dim], dtype=dtypes.float32)
    with self.assertRaises(ValueError):
      nn_ops.dropout_v2(t, -1.0)
    with self.assertRaises(ValueError):
      nn_ops.dropout_v2(t, 1.1)
    with self.assertRaises(ValueError):
      nn_ops.dropout_v2(t, [0.0, 1.0])

  @test_util.run_deprecated_v1
  def testShapedDropoutShapeError(self):
    # Runs shaped dropout and verifies an error is thrown on misshapen noise.
    x_dim = 40
    y_dim = 30
    keep_prob = 0.5
    t = constant_op.constant(1.0, shape=[x_dim, y_dim], dtype=dtypes.float32)
    with self.assertRaises(ValueError):
      _ = nn_ops.dropout(t, keep_prob, noise_shape=[x_dim, y_dim + 10])
    with self.assertRaises(ValueError):
      _ = nn_ops.dropout(t, keep_prob, noise_shape=[x_dim, y_dim, 5])
    with self.assertRaises(ValueError):
      _ = nn_ops.dropout(t, keep_prob, noise_shape=[x_dim + 3])
    with self.assertRaises(ValueError):
      _ = nn_ops.dropout(t, keep_prob, noise_shape=[x_dim])
    # test that broadcasting proceeds
    _ = nn_ops.dropout(t, keep_prob, noise_shape=[y_dim])
    _ = nn_ops.dropout(t, keep_prob, noise_shape=[1, y_dim])
    _ = nn_ops.dropout(t, keep_prob, noise_shape=[x_dim, 1])
    _ = nn_ops.dropout(t, keep_prob, noise_shape=[1, 1])

  def testNoDropoutFast(self):
    x = array_ops.zeros((5,))
    y = nn_ops.dropout(x, keep_prob=1)
    self.assertTrue(x is y)

    y = nn_ops.dropout_v2(x, rate=0)
    self.assertTrue(x is y)

  def testDropoutWithIntegerInputs(self):
    x = constant_op.constant([1, 1, 1, 1, 1])
    with self.assertRaises(ValueError):
      _ = nn_ops.dropout(x, 0.5)


class ComputeSampledLogitsTest(test_lib.TestCase):

  def setUp(self):
    self._eps = 1e-3

  def _GenerateTestData(self, num_classes, dim, batch_size, num_true, labels,
                        sampled, subtract_log_q):
    """Randomly generates input/output data for a single test case.

    This function returns numpy constants for use in a test case.

    Args:
      num_classes: An int. The number of embedding classes in the test case.
      dim: An int. The dimension of the embedding.
      batch_size: An int. The batch size.
      num_true: An int. The number of target classes per training example.
      labels: A list of batch_size * num_true ints. The target classes.
      sampled: A list of indices in [0, num_classes).
      subtract_log_q: A bool corresponding to the parameter in
          _compute_sampled_logits().

    Returns:
      weights: Embedding weights to use as test input. It is a numpy array
          of shape [num_classes, dim]
      biases: Embedding biases to use as test input. It is a numpy array
          of shape [num_classes].
      hidden_acts: Forward activations of the network to use as test input.
          It is a numpy array of shape [batch_size, dim].
      sampled_vals: A tuple based on `sampled` to use as test input in the
          format returned by a *_candidate_sampler function.
      exp_logits: The output logits expected from _compute_sampled_logits().
          It is a numpy array of shape [batch_size, num_true + len(sampled)].
      exp_labels: The output labels expected from _compute_sampled_logits().
          It is a numpy array of shape [batch_size, num_true + len(sampled)].
    """
    weights = np.random.randn(num_classes, dim).astype(np.float32)
    biases = np.random.randn(num_classes).astype(np.float32)
    hidden_acts = np.random.randn(batch_size, dim).astype(np.float32)

    true_exp = np.full([batch_size, 1], fill_value=0.5, dtype=np.float32)
    sampled_exp = np.full([len(sampled)], fill_value=0.5, dtype=np.float32)
    sampled_vals = (sampled, true_exp, sampled_exp)

    sampled_w, sampled_b = weights[sampled], biases[sampled]
    true_w, true_b = weights[labels], biases[labels]

    true_logits = np.sum(
        hidden_acts.reshape((batch_size, 1, dim)) * true_w.reshape(
            (batch_size, num_true, dim)),
        axis=2)
    true_b = true_b.reshape((batch_size, num_true))
    true_logits += true_b
    sampled_logits = np.dot(hidden_acts, sampled_w.T) + sampled_b

    if subtract_log_q:
      true_logits -= np.log(true_exp)
      sampled_logits -= np.log(sampled_exp[np.newaxis, :])

    exp_logits = np.concatenate([true_logits, sampled_logits], axis=1)
    exp_labels = np.hstack((np.ones_like(true_logits) / num_true,
                            np.zeros_like(sampled_logits)))

    return weights, biases, hidden_acts, sampled_vals, exp_logits, exp_labels

  def _ShardTestEmbeddings(self, weights, biases, num_shards):
    """Shards the weights and biases returned by _GenerateTestData.

    Args:
      weights: The weights returned by _GenerateTestData.
      biases: The biases returned by _GenerateTestData.
      num_shards: The number of shards to create.

    Returns:
      sharded_weights: A list of size `num_shards` containing all the weights.
      sharded_biases: A list of size `num_shards` containing all the biases.
    """
    with ops.Graph().as_default() as g:
      sharded_weights = variable_scope.get_variable(
          "w",
          partitioner=partitioned_variables.fixed_size_partitioner(num_shards),
          initializer=constant_op.constant(weights))
      sharded_biases = variable_scope.get_variable(
          "b",
          partitioner=partitioned_variables.fixed_size_partitioner(num_shards),
          initializer=constant_op.constant(biases))
      with self.session(graph=g) as sess:
        variables.global_variables_initializer().run()
        return self.evaluate([list(sharded_weights), list(sharded_biases)])

  def testShapes(self):
    np.random.seed(0)
    num_classes = 5
    batch_size = 3

    for num_true in range(1, 5):
      labels = np.random.randint(
          low=0, high=num_classes, size=batch_size * num_true)
      (weights, biases, hidden_acts, sampled_vals, exp_logits,
       exp_labels) = self._GenerateTestData(
           num_classes=num_classes,
           dim=10,
           batch_size=batch_size,
           num_true=num_true,
           labels=labels,
           sampled=[1, 0, 2, 3],
           subtract_log_q=False)
      logits_tensor, labels_tensor = _compute_sampled_logits(
          weights=constant_op.constant(weights),
          biases=constant_op.constant(biases),
          labels=constant_op.constant(
              labels, dtype=dtypes.int64, shape=(batch_size, num_true)),
          inputs=constant_op.constant(hidden_acts),
          num_sampled=4,
          num_classes=num_classes,
          num_true=num_true,
          sampled_values=sampled_vals,
          subtract_log_q=False,
          remove_accidental_hits=False,
          partition_strategy="div",
          name="sampled_logits_basic_num_true_%d" % num_true)
      got_logits, got_labels = self.evaluate([logits_tensor, labels_tensor])
      self.assertEqual(exp_logits.shape, got_logits.shape, self._eps)
      self.assertEqual(exp_labels.shape, got_labels.shape, self._eps)

  def testBasic(self):
    """Without accidental hit removal or subtract_log_q."""
    np.random.seed(0)
    num_classes = 5
    batch_size = 3

    for num_true in range(1, 5):
      labels = np.random.randint(
          low=0, high=num_classes, size=batch_size * num_true)
      (weights, biases, hidden_acts, sampled_vals, exp_logits,
       exp_labels) = self._GenerateTestData(
           num_classes=num_classes,
           dim=10,
           batch_size=batch_size,
           num_true=num_true,
           labels=labels,
           sampled=[1, 0, 2, 3],
           subtract_log_q=False)
      logits_tensor, labels_tensor = _compute_sampled_logits(
          weights=constant_op.constant(weights),
          biases=constant_op.constant(biases),
          labels=constant_op.constant(
              labels, dtype=dtypes.int64, shape=(batch_size, num_true)),
          inputs=constant_op.constant(hidden_acts),
          num_sampled=4,
          num_classes=num_classes,
          num_true=num_true,
          sampled_values=sampled_vals,
          subtract_log_q=False,
          remove_accidental_hits=False,
          partition_strategy="div",
          name="sampled_logits_basic_num_true_%d" % num_true)
      got_logits, got_labels = self.evaluate([logits_tensor, labels_tensor])
      self.assertAllClose(exp_logits, got_logits, self._eps)
      self.assertAllClose(exp_labels, got_labels, self._eps)

  def testAccidentalHitRemoval(self):
    """With accidental hit removal, no subtract_log_q."""
    np.random.seed(0)
    num_classes = 5
    batch_size = 3
    sampled = [1, 0, 2, 3]

    for num_true in range(1, 5):
      labels = np.random.randint(
          low=0, high=num_classes, size=batch_size * num_true)
      (weights, biases, hidden_acts, sampled_vals, _,
       _) = self._GenerateTestData(
           num_classes=num_classes,
           dim=10,
           batch_size=batch_size,
           num_true=num_true,
           labels=labels,
           sampled=sampled,
           subtract_log_q=False)
      logits_tensor, _ = _compute_sampled_logits(
          weights=constant_op.constant(weights),
          biases=constant_op.constant(biases),
          labels=constant_op.constant(
              labels, dtype=dtypes.int64, shape=(batch_size, num_true)),
          inputs=constant_op.constant(hidden_acts),
          num_sampled=len(sampled),
          num_classes=num_classes,
          num_true=num_true,
          sampled_values=sampled_vals,
          subtract_log_q=False,
          remove_accidental_hits=True,
          partition_strategy="div",
          name="sampled_logits_accidental_hit_removal_num_true_%d" % num_true)
      # Test that the exponentiated logits of accidental hits are near 0.
      # First we need to find the hits in this random test run:
      labels_reshape = labels.reshape((batch_size, num_true))
      got_logits = self.evaluate(logits_tensor)
      for row in xrange(batch_size):
        row_labels = labels_reshape[row, :]
        for col in xrange(len(sampled)):
          if sampled[col] in row_labels:
            # We need to add the num_true_test offset into logits_*
            self.assertNear(
                np.exp(got_logits[row, col + num_true]), 0., self._eps)

  def testSubtractLogQ(self):
    """With subtract_log_q, no accidental hit removal."""
    np.random.seed(0)
    num_classes = 5
    batch_size = 3

    for num_true in range(1, 5):
      labels = np.random.randint(
          low=0, high=num_classes, size=batch_size * num_true)
      (weights, biases, hidden_acts, sampled_vals, exp_logits,
       exp_labels) = self._GenerateTestData(
           num_classes=num_classes,
           dim=10,
           batch_size=batch_size,
           num_true=num_true,
           labels=labels,
           sampled=[1, 0, 2, 3],
           subtract_log_q=True)
      logits_tensor, labels_tensor = _compute_sampled_logits(
          weights=constant_op.constant(weights),
          biases=constant_op.constant(biases),
          labels=constant_op.constant(
              labels, dtype=dtypes.int64, shape=(batch_size, num_true)),
          inputs=constant_op.constant(hidden_acts),
          num_sampled=4,
          num_classes=num_classes,
          num_true=num_true,
          sampled_values=sampled_vals,
          subtract_log_q=True,
          remove_accidental_hits=False,
          partition_strategy="div",
          name="sampled_logits_subtract_log_q_num_true_%d" % num_true)
      got_logits, got_labels = self.evaluate([logits_tensor, labels_tensor])
      self.assertAllClose(exp_logits, got_logits, self._eps)
      self.assertAllClose(exp_labels, got_labels, self._eps)

  def testSharded(self):
    """With sharded weights and sharded biases."""
    np.random.seed(0)
    num_classes = 5
    batch_size = 3

    for num_true in range(1, 5):
      labels = np.random.randint(
          low=0, high=num_classes, size=batch_size * num_true)
      (weights, biases, hidden_acts, sampled_vals, exp_logits,
       exp_labels) = self._GenerateTestData(
           num_classes=num_classes,
           dim=10,
           batch_size=batch_size,
           num_true=num_true,
           labels=labels,
           sampled=[1, 0, 2, 3],
           subtract_log_q=False)
      weight_shards, bias_shards = self._ShardTestEmbeddings(
          weights, biases, num_shards=3)
      logits_tensor, labels_tensor = _compute_sampled_logits(
          weights=[constant_op.constant(shard) for shard in weight_shards],
          biases=[constant_op.constant(shard) for shard in bias_shards],
          labels=constant_op.constant(
              labels, dtype=dtypes.int64, shape=(batch_size, num_true)),
          inputs=constant_op.constant(hidden_acts),
          num_sampled=4,
          num_classes=num_classes,
          num_true=num_true,
          sampled_values=sampled_vals,
          subtract_log_q=False,
          remove_accidental_hits=False,
          partition_strategy="div",
          name="sampled_logits_sharded_num_true_%d" % num_true)
      got_logits, got_labels = self.evaluate([logits_tensor, labels_tensor])
      self.assertAllClose(exp_logits, got_logits, self._eps)
      self.assertAllClose(exp_labels, got_labels, self._eps)

  def testNCELoss(self):
    # A simple test to verify the numerics.

    def _SigmoidCrossEntropyWithLogits(logits, targets):
      # logits, targets: float arrays of the same shape.
      assert logits.shape == targets.shape
      pred = 1. / (1. + np.exp(-logits))
      eps = 0.0001
      pred = np.minimum(np.maximum(pred, eps), 1 - eps)
      return -targets * np.log(pred) - (1. - targets) * np.log(1. - pred)

    np.random.seed(0)
    num_classes = 5
    batch_size = 3
    labels = [0, 1, 2]
    (weights, biases, hidden_acts, sampled_vals, exp_logits,
     exp_labels) = self._GenerateTestData(
         num_classes=num_classes,
         dim=10,
         batch_size=batch_size,
         num_true=1,
         labels=labels,
         sampled=[1, 0, 2, 3],
         subtract_log_q=True)
    exp_nce_loss = np.sum(
        _SigmoidCrossEntropyWithLogits(exp_logits, exp_labels), 1)

    got_nce_loss = nn_impl.nce_loss_v2(
        weights=constant_op.constant(weights),
        biases=constant_op.constant(biases),
        labels=constant_op.constant(labels, shape=(batch_size, 1)),
        inputs=constant_op.constant(hidden_acts),
        num_sampled=4,
        num_classes=num_classes,
        num_true=1,
        sampled_values=sampled_vals)

    self.assertAllClose(exp_nce_loss, self.evaluate(got_nce_loss), 1e-4)

    # Test with sharded weights and sharded biases.
    weight_shards, bias_shards = self._ShardTestEmbeddings(
        weights, biases, num_shards=3)
    got_nce_loss = nn_impl.nce_loss_v2(
        weights=[constant_op.constant(shard) for shard in weight_shards],
        biases=[constant_op.constant(shard) for shard in bias_shards],
        labels=constant_op.constant(labels, shape=(batch_size, 1)),
        inputs=constant_op.constant(hidden_acts),
        num_sampled=4,
        num_classes=num_classes,
        num_true=1,
        sampled_values=sampled_vals)

    self.assertAllClose(exp_nce_loss, self.evaluate(got_nce_loss), 1e-4)

  def testSampledSoftmaxLoss(self):
    # A simple test to verify the numerics.

    def _SoftmaxCrossEntropyWithLogits(logits, targets):
      # logits, targets: float arrays of the same shape.
      assert logits.shape == targets.shape
      stable_exp_logits = np.exp(
          logits - np.amax(logits, axis=1, keepdims=True))
      pred = stable_exp_logits / np.sum(stable_exp_logits, 1, keepdims=True)
      return -np.sum(targets * np.log(pred + 1.0e-20), axis=1)

    np.random.seed(0)
    num_classes = 5
    batch_size = 3
    labels = [0, 1, 2]
    (weights, biases, hidden_acts, sampled_vals, exp_logits,
     exp_labels) = self._GenerateTestData(
         num_classes=num_classes,
         dim=10,
         batch_size=batch_size,
         num_true=1,
         labels=labels,
         sampled=[1, 0, 2, 3],
         subtract_log_q=True)
    exp_sampled_softmax_loss = _SoftmaxCrossEntropyWithLogits(
        exp_logits, exp_labels)

    got_sampled_softmax_loss = nn_impl.sampled_softmax_loss_v2(
        weights=constant_op.constant(weights),
        biases=constant_op.constant(biases),
        labels=constant_op.constant(labels, shape=(batch_size, 1)),
        inputs=constant_op.constant(hidden_acts),
        num_sampled=4,
        num_classes=num_classes,
        num_true=1,
        sampled_values=sampled_vals,
        remove_accidental_hits=False)

    self.assertAllClose(exp_sampled_softmax_loss,
                        self.evaluate(got_sampled_softmax_loss), 1e-4)

    # Test with sharded weights and sharded biases.
    weight_shards, bias_shards = self._ShardTestEmbeddings(
        weights, biases, num_shards=3)
    got_sampled_softmax_loss = nn_impl.sampled_softmax_loss_v2(
        weights=[constant_op.constant(shard) for shard in weight_shards],
        biases=[constant_op.constant(shard) for shard in bias_shards],
        labels=constant_op.constant(labels, shape=(batch_size, 1)),
        inputs=constant_op.constant(hidden_acts),
        num_sampled=4,
        num_classes=num_classes,
        num_true=1,
        sampled_values=sampled_vals,
        remove_accidental_hits=False)

    self.assertAllClose(exp_sampled_softmax_loss,
                        self.evaluate(got_sampled_softmax_loss), 1e-4)

  def testSampledSoftmaxLossBf16(self):
    # A simple test to verify the numerics for bfloat16.
    def _SoftmaxCrossEntropyWithLogits(logits, targets):
      # logits, targets: float arrays of the same shape.
      assert logits.shape == targets.shape
      stable_exp_logits = np.exp(
          logits - np.amax(logits, axis=1, keepdims=True))
      pred = stable_exp_logits / np.sum(stable_exp_logits, 1, keepdims=True)
      return -np.sum(targets * np.log(pred + 1.0e-20), axis=1)

    np.random.seed(0)
    num_classes = 5
    batch_size = 3
    labels = [0, 1, 2]
    sampled = [1, 0, 2, 3]
    (weights, biases, hidden_acts, _, exp_logits,
     exp_labels) = self._GenerateTestData(
         num_classes=num_classes,
         dim=10,
         batch_size=batch_size,
         num_true=1,
         labels=labels,
         sampled=sampled,
         subtract_log_q=True)
    exp_sampled_softmax_loss = _SoftmaxCrossEntropyWithLogits(
        exp_logits, exp_labels)

    true_exp_bf16 = np.full([batch_size, 1],
                            fill_value=0.5,
                            dtype=dtypes.bfloat16.as_numpy_dtype)
    sampled_exp_bf16 = np.full([len(sampled)],
                               fill_value=0.5,
                               dtype=dtypes.bfloat16.as_numpy_dtype)
    sampled_vals_bf16 = (sampled, true_exp_bf16, sampled_exp_bf16)

    got_sampled_softmax_loss = math_ops.cast(
        nn_impl.sampled_softmax_loss_v2(
            weights=constant_op.constant(weights, dtype=dtypes.bfloat16),
            biases=constant_op.constant(biases, dtype=dtypes.bfloat16),
            labels=constant_op.constant(
                labels, shape=(batch_size, 1), dtype=dtypes.bfloat16),
            inputs=constant_op.constant(hidden_acts, dtype=dtypes.bfloat16),
            num_sampled=4,
            num_classes=num_classes,
            num_true=1,
            sampled_values=sampled_vals_bf16,
            remove_accidental_hits=False), dtypes.float32)

    self.assertAllClose(exp_sampled_softmax_loss,
                        self.evaluate(got_sampled_softmax_loss), 1e-1)


class CReluTest(test_lib.TestCase):

  def test(self):
    np.random.seed(1)  # Make it reproducible.
    x = np.random.randn(3, 4).astype(np.float32)
    y = np.concatenate([x * (x > 0), -x * (x < 0)], axis=1)

    z = self.evaluate(nn_ops.crelu(constant_op.constant(x)))
    self.assertAllClose(y, z, 1e-4)


class ReluTest(test_lib.TestCase):

  def test(self):
    np.random.seed(1)  # Make it reproducible.
    x = np.random.randn(3, 4).astype(np.float32)
    y = np.maximum(x, 0.0)

    z = self.evaluate(nn_ops.relu(constant_op.constant(x)))
    self.assertAllEqual(y, z)

  @test_util.run_deprecated_v1
  def testNaNs(self):
    # Test that relu(nan) = nan for various sizes.
    for i in range(18):
      x = np.zeros(i) + np.nan
      with self.cached_session():
        z = nn_ops.relu(constant_op.constant(x)).eval()
        self.assertTrue(np.isnan(z).all())


class LeakyReluTest(test_lib.TestCase):

  def testRange(self):
    batch_size = 3
    height, width = 4, 4
    np.random.seed(1)  # Make it reproducible.
    inputs = np.random.uniform(size=(batch_size, height, width, 3)).astype(
        np.float32)
    inputs = constant_op.constant(inputs)

    outputs = nn_ops.leaky_relu(inputs)
    self.assertEquals(inputs.shape, outputs.shape)

    inputs, outputs = self.evaluate([inputs, outputs])

    self.assertGreaterEqual(outputs.min(), 0.0)
    self.assertLessEqual(outputs.max(), 1.0)
    self.assertAllClose(inputs, outputs)

  @test_util.run_deprecated_v1
  def testValues(self):
    for dtype in [np.int32, np.int64, np.float16, np.float32, np.float64]:
      np_values = np.array([-2, -1, 0, 1, 2], dtype=dtype)
      outputs = nn_ops.leaky_relu(constant_op.constant(np_values))

      outputs = self.evaluate(outputs)

      tol = 2e-3 if dtype == np.float16 else 1e-6
      self.assertAllClose(
          outputs, [-0.4, -0.2, 0.0, 1.0, 2.0], rtol=tol, atol=tol)

  @test_util.run_deprecated_v1
  def testName(self):
    np_values = np.array([-2, -1, 0, 1, 2], dtype=np.float64)
    outputs_with_name_set = nn_ops.leaky_relu(
        constant_op.constant(np_values),
        name='test_relu_op')
    self.assertEqual(outputs_with_name_set.name, 'test_relu_op:0')
    outputs_without_name_set = nn_ops.leaky_relu(
        constant_op.constant(np_values))
    self.assertEqual(outputs_without_name_set.name, 'LeakyRelu:0')


class SwishTest(test_lib.TestCase):

  @test_util.run_deprecated_v1
  def testValues(self):
    np_values = np.array(
        [np.linspace(-7.0, 0.0, 100),
         np.linspace(0.0, 7.0, 100)],
        dtype=np.float32)
    tf_values = constant_op.constant(np_values)
    actual_tf_outputs = nn_impl.swish(tf_values)
    expected_tf_outputs = tf_values * math_ops.sigmoid(tf_values)

    actual_outputs, expected_outputs = self.evaluate(
        [actual_tf_outputs, expected_tf_outputs])

    self.assertAllClose(actual_outputs, expected_outputs)

  @test_util.run_deprecated_v1
  def testGradients(self):
    shape = [5, 3, 4]
    sigma = 5
    input_values = np.random.randn(*shape) * sigma
    x_tf = constant_op.constant(input_values)
    y_tf = nn_impl.swish(x_tf)
    with self.cached_session():
      err = gradient_checker.compute_gradient_error(x_tf, shape, y_tf, shape)
    self.assertLess(err, 1e-4)


class MomentsTest(test_lib.TestCase):

  def doOutputTest(self,
                   input_shape,
                   moments_axes,
                   tol=1e-4,
                   check_gradients=False):
    for mu in [0.0, 1.0, 1e3]:
      for sigma in [1.0, 0.1]:
        for keep_dims in [True, False]:
          input_values = np.random.rand(*input_shape) * sigma + mu
          expected_mean = np.mean(
              input_values, axis=moments_axes, keepdims=keep_dims)
          expected_var = np.var(
              input_values, axis=moments_axes, keepdims=keep_dims)
          with ops.Graph().as_default() as g:
            with self.session(graph=g) as sess:
              inputs = constant_op.constant(
                  input_values, shape=input_shape, dtype=dtypes.float32)
              mean, variance = nn_impl.moments_v2(
                  inputs, moments_axes, keepdims=keep_dims)

              if check_gradients:
                err = gradient_checker.compute_gradient_error(
                    inputs, input_shape, mean, mean.shape.as_list())
                self.assertLess(err, 1e-3)
                err = gradient_checker.compute_gradient_error(
                    inputs, input_shape, variance, variance.shape.as_list())
                self.assertLess(err, 1e-3)

              # Evaluate.
              [mean, variance] = self.evaluate([mean, variance])
              # Make sure that there are no NaNs
              self.assertFalse(np.isnan(mean).any())
              self.assertFalse(np.isnan(variance).any())
              self.assertAllClose(mean, expected_mean, rtol=tol, atol=tol)
              self.assertAllClose(variance, expected_var, rtol=tol, atol=tol)

  def testOutputAndGradient2DInput0(self):
    self.doOutputTest((10, 10), (0,), check_gradients=True)

  def testOutputAndGradient2DInput01(self):
    self.doOutputTest((10, 10), (0, 1), check_gradients=True)

  def testOutput2DInput0(self):
    self.doOutputTest((10, 300), (0,))

  def testOutput2DInput1(self):
    self.doOutputTest((10, 300), (1,))

  def testOutput2DInput01(self):
    self.doOutputTest((10, 300), (0, 1))

  def testOutput4DInput0(self):
    self.doOutputTest((10, 10, 10, 30), (0,))

  def testOutput4DInput1(self):
    self.doOutputTest((10, 10, 10, 30), (1,))

  def testOutput4DInput3(self):
    self.doOutputTest((10, 10, 10, 30), (3,))

  def testOutput4DInput012(self):
    self.doOutputTest((10, 10, 10, 30), (0, 1, 2))

  def testOutput4DInput123(self):
    self.doOutputTest((10, 10, 10, 30), (1, 2, 3))


class DataFormatDimMapTest(test_lib.TestCase):

  def _test(self, x_val, y_val_expected):
    x = constant_op.constant(x_val)
    y = nn_ops.data_format_dim_map(x)

    y_val = self.evaluate(y)
    self.assertAllEqual(y_val, y_val_expected)

  def test(self):
    self._test(0, 0)
    self._test(1, 2)
    self._test(2, 3)
    self._test(3, 1)
    self._test(-1, 1)
    self._test(-2, 3)
    self._test(-3, 2)
    self._test(-4, 0)
    self._test([1, 3], [2, 1])
    self._test([1, 3, -2], [2, 1, 3])
    self._test([1, -3, -2], [2, 2, 3])
    self._test([[1, -3], [1, -1]], [[2, 2], [2, 1]])

  def testNHWCtoNCHW(self):
    x_val = [1, -3, -2]
    y_val_expected = [2, 2, 3]
    x = constant_op.constant(x_val)
    y = nn_ops.data_format_dim_map(x, src_format="NHWC", dst_format="NCHW")
    with test_util.use_gpu():
      y_val = self.evaluate(y)
      self.assertAllEqual(y_val, y_val_expected)

  def testNHWCtoHWNC(self):
    x_val = [-4, -3, -2, -1, 0, 1, 2, 3]
    y_val_expected = [2, 0, 1, 3, 2, 0, 1, 3]
    x = constant_op.constant(x_val)
    y = nn_ops.data_format_dim_map(x, src_format="NHWC", dst_format="HWNC")
    with test_util.use_gpu():
      y_val = self.evaluate(y)
      self.assertAllEqual(y_val, y_val_expected)

  def testNHWCtoWHCN(self):
    x_val = [-4, -3, -2, -1, 0, 1, 2, 3]
    y_val_expected = [3, 1, 0, 2, 3, 1, 0, 2]
    x = constant_op.constant(x_val)
    y = nn_ops.data_format_dim_map(x, src_format="NHWC", dst_format="WHCN")
    with test_util.use_gpu():
      y_val = self.evaluate(y)
      self.assertAllEqual(y_val, y_val_expected)

  def testArbitraryASCII(self):
    x_val = [-4, -3, -2, -1, 0, 1, 2, 3]
    y_val_expected = [3, 2, 1, 0, 3, 2, 1, 0]
    x = constant_op.constant(x_val)
    y = nn_ops.data_format_dim_map(x, src_format="qwer", dst_format="rewq")
    with test_util.use_gpu():
      y_val = self.evaluate(y)
      self.assertAllEqual(y_val, y_val_expected)


class DataFormatVectorPermuteTest(test_lib.TestCase):

  def testNHWCToNCHW(self):
    x_val = [7, 4, 9, 3]
    x = constant_op.constant(x_val)
    y = nn_ops.data_format_vec_permute(x)
    with test_util.use_gpu():
      y_val = self.evaluate(y)
      self.assertAllEqual(y_val, [7, 3, 4, 9])

  def testNCHWToNHWC(self):
    x_val = [7, 4, 9, 3]
    x = constant_op.constant(x_val)
    y = nn_ops.data_format_vec_permute(x, src_format="NCHW", dst_format="NHWC")
    with test_util.use_gpu():
      y_val = self.evaluate(y)
      self.assertAllEqual(y_val, [7, 9, 3, 4])

  def testNHWCToHWNC(self):
    x_val = [7, 4, 9, 3]
    x = constant_op.constant(x_val)
    y = nn_ops.data_format_vec_permute(x, src_format="NHWC", dst_format="HWNC")
    with test_util.use_gpu():
      y_val = self.evaluate(y)
      self.assertAllEqual(y_val, [4, 9, 7, 3])

  def testHWNCToNHWC(self):
    x_val = [7, 4, 9, 3]
    x = constant_op.constant(x_val)
    y = nn_ops.data_format_vec_permute(x, src_format="HWNC", dst_format="NHWC")
    with test_util.use_gpu():
      y_val = self.evaluate(y)
      self.assertAllEqual(y_val, [9, 7, 4, 3])

  def testNHWCToNCHW2D(self):
    x_val = [[7, 4], [9, 3], [4, 5], [5, 1]]
    x = constant_op.constant(x_val)
    y = nn_ops.data_format_vec_permute(x)
    with test_util.use_gpu():
      y_val = self.evaluate(y)
      self.assertAllEqual(y_val, [[7, 4], [5, 1], [9, 3], [4, 5]])

  def testNHWCToHWNC2D(self):
    x_val = [[7, 4], [9, 3], [4, 5], [5, 1]]
    x = constant_op.constant(x_val)
    y = nn_ops.data_format_vec_permute(x, src_format="NHWC", dst_format="HWNC")
    with test_util.use_gpu():
      y_val = self.evaluate(y)
      self.assertAllEqual(y_val, [[9, 3], [4, 5], [7, 4], [5, 1]])

  def testHWNCToNHWC2D(self):
    x_val = [[7, 4], [9, 3], [4, 5], [5, 1]]
    x = constant_op.constant(x_val)
    y = nn_ops.data_format_vec_permute(x, src_format="HWNC", dst_format="NHWC")
    with test_util.use_gpu():
      y_val = self.evaluate(y)
      self.assertAllEqual(y_val, [[4, 5], [7, 4], [9, 3], [5, 1]])

  def testNCHWToNHWC2D(self):
    x_val = [[7, 4], [9, 3], [4, 5], [5, 1]]
    x = constant_op.constant(x_val)
    y = nn_ops.data_format_vec_permute(x, src_format="NCHW", dst_format="NHWC")
    with test_util.use_gpu():
      y_val = self.evaluate(y)
      self.assertAllEqual(y_val, [[7, 4], [4, 5], [5, 1], [9, 3]])


@test_util.run_all_in_graph_and_eager_modes
class AvgPoolTest(test_lib.TestCase):

  def test1DTensor(self):
    x = array_ops.ones([3, 6, 5])
    ksize = 2
    strides = 2

    y1 = nn_ops.avg_pool_v2(x, ksize, strides, "SAME")
    y2 = nn_ops.avg_pool1d(x, ksize, strides, "SAME")

    self.assertAllEqual(self.evaluate(y1), self.evaluate(y2))

  def test1DNumpy(self):

    # explicilty use float32 for ROCm, as MIOpen does not yet support float64
    # np.ones defaults to using float64 when dtype is not explicitly specified
    dtype = np.float32 if test_lib.is_built_with_rocm() else np.float64

    x = np.ones([3, 6, 5], dtype=dtype)
    ksize = 2
    strides = 2

    y1 = nn_ops.avg_pool_v2(x, ksize, strides, "SAME")
    y2 = nn_ops.avg_pool1d(x, ksize, strides, "SAME")

    self.assertAllEqual(self.evaluate(y1), self.evaluate(y2))

  def test2DTensor(self):
    x = array_ops.ones([3, 6, 6, 5])
    ksize = 2
    strides = 2

    y1 = nn_ops.avg_pool_v2(x, ksize, strides, "SAME")
    y2 = nn_ops.avg_pool(x, ksize, strides, "SAME")

    self.assertAllEqual(self.evaluate(y1), self.evaluate(y2))

  def test2DNumpy(self):

    # explicilty use float32 for ROCm, as MIOpen does not yet support float64
    # np.ones defaults to using float64 when dtype is not explicitly specified
    dtype = np.float32 if test_lib.is_built_with_rocm() else np.float64

    x = np.ones([3, 6, 6, 5], dtype=dtype)
    ksize = 2
    strides = 2

    y1 = nn_ops.avg_pool_v2(x, ksize, strides, "SAME")
    y2 = nn_ops.avg_pool(x, ksize, strides, "SAME")

    self.assertAllEqual(self.evaluate(y1), self.evaluate(y2))

  def test3DTensor(self):

    if test_lib.is_built_with_rocm():
      self.skipTest("5D tensors are not yet supported in ROCm")

    x = array_ops.ones([3, 7, 6, 6, 5])
    ksize = 2
    strides = 2

    y1 = nn_ops.avg_pool_v2(x, ksize, strides, "SAME")
    y2 = nn_ops.avg_pool3d(x, ksize, strides, "SAME")

    self.assertAllEqual(self.evaluate(y1), self.evaluate(y2))

  def test3DNumpy(self):

    if test_lib.is_built_with_rocm():
      self.skipTest("5D tensors are not yet supported in ROCm")

    x = np.ones([3, 7, 6, 6, 5], dtype=np.float32)
    ksize = 2
    strides = 2

    y1 = nn_ops.avg_pool_v2(x, ksize, strides, "SAME")
    y2 = nn_ops.avg_pool3d(x, ksize, strides, "SAME")

    self.assertAllEqual(self.evaluate(y1), self.evaluate(y2))


@test_util.run_all_in_graph_and_eager_modes
class MaxPoolTest(test_lib.TestCase):

  def test1DTensor(self):
    x = array_ops.ones([3, 6, 5])
    ksize = 2
    strides = 2

    y1 = nn_ops.max_pool_v2(x, ksize, strides, "SAME")
    y2 = nn_ops.max_pool1d(x, ksize, strides, "SAME")

    self.assertAllEqual(self.evaluate(y1), self.evaluate(y2))

  def test1DNumpy(self):

    # explicilty use float32 for ROCm, as MIOpen does not yet support float64
    # np.ones defaults to using float64 when dtype is not explicitly specified
    dtype = np.float32 if test_lib.is_built_with_rocm() else np.float64

    x = np.ones([3, 6, 5], dtype=dtype)
    ksize = 2
    strides = 2

    y1 = nn_ops.max_pool_v2(x, ksize, strides, "SAME")
    y2 = nn_ops.max_pool1d(x, ksize, strides, "SAME")

    self.assertAllEqual(self.evaluate(y1), self.evaluate(y2))

  def test2DTensor(self):
    x = array_ops.ones([3, 6, 6, 5])
    ksize = 2
    strides = 2

    y1 = nn_ops.max_pool_v2(x, ksize, strides, "SAME")
    y2 = nn_ops.max_pool(x, ksize, strides, "SAME")

    self.assertAllEqual(self.evaluate(y1), self.evaluate(y2))

  def test2DNumpy(self):

    # explicilty use float32 for ROCm, as MIOpen does not yet support float64
    # np.ones defaults to using float64 when dtype is not explicitly specified
    dtype = np.float32 if test_lib.is_built_with_rocm() else np.float64

    x = np.ones([3, 6, 6, 5], dtype=dtype)
    ksize = 2
    strides = 2

    y1 = nn_ops.max_pool_v2(x, ksize, strides, "SAME")
    y2 = nn_ops.max_pool(x, ksize, strides, "SAME")

    self.assertAllEqual(self.evaluate(y1), self.evaluate(y2))

  def test3DTensor(self):

    if test_lib.is_built_with_rocm():
      self.skipTest("5D tensors are not yet supported in ROCm")

    x = array_ops.ones([3, 7, 6, 6, 5])
    ksize = 2
    strides = 2

    y1 = nn_ops.max_pool_v2(x, ksize, strides, "SAME")
    y2 = nn_ops.max_pool3d(x, ksize, strides, "SAME")

    self.assertAllEqual(self.evaluate(y1), self.evaluate(y2))

  def test3DNumpy(self):

    if test_lib.is_built_with_rocm():
      self.skipTest("5D tensors are not yet supported in ROCm")

    x = np.ones([3, 7, 6, 6, 5], dtype=np.float32)
    ksize = 2
    strides = 2

    y1 = nn_ops.max_pool_v2(x, ksize, strides, "SAME")
    y2 = nn_ops.max_pool3d(x, ksize, strides, "SAME")

    self.assertAllEqual(self.evaluate(y1), self.evaluate(y2))

  def testIncorrectSizeInputSmall(self):
    x = array_ops.ones([3, 4])
    with self.assertRaisesRegex(
        ValueError, "Input tensor must be of rank 3, 4 or 5 but was 2."):
      nn_ops.max_pool_v2(x, 2, 2, "SAME")

  def testIncorrectSizeInput(self):
    x = array_ops.ones([3, 4, 1, 2, 1, 2])
    with self.assertRaisesRegex(
        ValueError, "Input tensor must be of rank 3, 4 or 5 but was 6."):
      nn_ops.max_pool_v2(x, 2, 2, "SAME")


@test_util.run_all_in_graph_and_eager_modes
class ConvolutionTest(test_lib.TestCase):

  def testUnknownSize(self):

    # explicilty use float32 for ROCm, as MIOpen does not yet support float64
    # np.ones defaults to using float64 when dtype is not explicitly specified
    dtype = np.float32 if test_lib.is_built_with_rocm() else np.float64

    x = tensor_spec.TensorSpec(None, dtypes.float32, name="x")
    k = np.ones([3, 6, 6, 5], dtype=dtype)

    @def_function.function
    def F(value):
      return nn_ops.convolution(value, k, "SAME")

    F.get_concrete_function(x)


class ConvTransposeTest(test_lib.TestCase):

  def test1D(self):
    t = array_ops.ones([2, 4, 3])
    v = array_ops.ones([2, 5, 3])
    strides = 2

    y1 = nn_ops.conv1d_transpose(t, v, [2, 8, 5], strides)
    y2 = nn_ops.conv_transpose(t, v, [2, 8, 5], strides)

    self.assertAllEqual(self.evaluate(y1), self.evaluate(y2))

  def test1DTensor(self):
    t = array_ops.ones([2, 4, 3])
    v = array_ops.ones([2, 5, 3])
    strides = 2

    y1 = nn_ops.conv1d_transpose(t, v, [2, 8, 5], strides)
    y2 = nn_ops.conv_transpose(t, v, constant_op.constant([2, 8, 5]), strides)

    self.assertAllEqual(self.evaluate(y1), self.evaluate(y2))

  def test2D(self):
    t = array_ops.ones([2, 4, 4, 3])
    v = array_ops.ones([2, 2, 5, 3])
    strides = 2

    y1 = nn_ops.conv2d_transpose_v2(t, v, [2, 8, 8, 5], strides)
    y2 = nn_ops.conv_transpose(t, v, [2, 8, 8, 5], strides)

    self.assertAllEqual(self.evaluate(y1), self.evaluate(y2))

<<<<<<< HEAD
  def test3DTensor(self):

    if test_lib.is_built_with_rocm():
      self.skipTest("5D tensors are not yet supported in ROCm")

=======
  def test2DTensor(self):
    t = array_ops.ones([2, 4, 4, 3])
    v = array_ops.ones([2, 2, 5, 3])
    strides = 2

    y1 = nn_ops.conv2d_transpose_v2(t, v, [2, 8, 8, 5], strides)
    y2 = nn_ops.conv_transpose(t, v, constant_op.constant([2, 8, 8, 5]),
                               strides)

    self.assertAllEqual(self.evaluate(y1), self.evaluate(y2))

  def test3D(self):
>>>>>>> f09580c8
    t = array_ops.ones([2, 4, 4, 4, 3])
    v = array_ops.ones([2, 2, 2, 5, 3])
    strides = 2

    y1 = nn_ops.conv3d_transpose_v2(t, v, [2, 8, 8, 8, 5], strides)
    y2 = nn_ops.conv_transpose(t, v, [2, 8, 8, 8, 5], strides)

    self.assertAllEqual(self.evaluate(y1), self.evaluate(y2))

  def test3DTensor(self):
    t = array_ops.ones([2, 4, 4, 4, 3])
    v = array_ops.ones([2, 2, 2, 5, 3])
    strides = 2

    y1 = nn_ops.conv3d_transpose_v2(t, v, [2, 8, 8, 8, 5], strides)
    y2 = nn_ops.conv_transpose(t, v, constant_op.constant([2, 8, 8, 8, 5]),
                               strides)

    self.assertAllEqual(self.evaluate(y1), self.evaluate(y2))

  def testIncorrectSizeInputSmall(self):
    with self.assertRaisesRegex(
        ValueError, "output_shape must be of length 3, 4 or 5 but was 2."):
      nn_ops.conv_transpose(None, 2, [2, 3], "SAME")

  def testIncorrectSizeInput(self):
    with self.assertRaisesRegex(
        ValueError, "output_shape must be of length 3, 4 or 5 but was 6."):
      nn_ops.conv_transpose(None, 2, [2, 3, 4, 2, 5, 1], "SAME")

  def testTensorsNoShape(self):
    with self.assertRaisesRegex(
        ValueError,
        "output_shape must be a tensor or sized collection."):
      nn_ops.conv_transpose(None, None, None, None)


if __name__ == "__main__":
  test_lib.main()<|MERGE_RESOLUTION|>--- conflicted
+++ resolved
@@ -1468,13 +1468,6 @@
 
     self.assertAllEqual(self.evaluate(y1), self.evaluate(y2))
 
-<<<<<<< HEAD
-  def test3DTensor(self):
-
-    if test_lib.is_built_with_rocm():
-      self.skipTest("5D tensors are not yet supported in ROCm")
-
-=======
   def test2DTensor(self):
     t = array_ops.ones([2, 4, 4, 3])
     v = array_ops.ones([2, 2, 5, 3])
@@ -1487,7 +1480,10 @@
     self.assertAllEqual(self.evaluate(y1), self.evaluate(y2))
 
   def test3D(self):
->>>>>>> f09580c8
+
+    if test_lib.is_built_with_rocm():
+      self.skipTest("5D tensors are not yet supported in ROCm")
+
     t = array_ops.ones([2, 4, 4, 4, 3])
     v = array_ops.ones([2, 2, 2, 5, 3])
     strides = 2
@@ -1498,6 +1494,10 @@
     self.assertAllEqual(self.evaluate(y1), self.evaluate(y2))
 
   def test3DTensor(self):
+
+    if test_lib.is_built_with_rocm():
+      self.skipTest("5D tensors are not yet supported in ROCm")
+
     t = array_ops.ones([2, 4, 4, 4, 3])
     v = array_ops.ones([2, 2, 2, 5, 3])
     strides = 2
