# Copyright 2016 The TensorFlow Authors. All Rights Reserved.
#
# Licensed under the Apache License, Version 2.0 (the "License");
# you may not use this file except in compliance with the License.
# You may obtain a copy of the License at
#
#     http://www.apache.org/licenses/LICENSE-2.0
#
# Unless required by applicable law or agreed to in writing, software
# distributed under the License is distributed on an "AS IS" BASIS,
# WITHOUT WARRANTIES OR CONDITIONS OF ANY KIND, either express or implied.
# See the License for the specific language governing permissions and
# limitations under the License.
# ==============================================================================
"""Tests for training routines."""

from __future__ import absolute_import
from __future__ import division
from __future__ import print_function

import os
import unittest

import numpy as np

<<<<<<< HEAD
=======
from tensorflow.python.data.ops import dataset_ops
from tensorflow.python.framework import tensor_shape
>>>>>>> ecc7295e
from tensorflow.python.framework import test_util as tf_test_util
from tensorflow.python.keras._impl import keras
from tensorflow.python.keras._impl.keras import testing_utils
from tensorflow.python.keras._impl.keras.engine.training_utils import weighted_masked_objective
from tensorflow.python.keras._impl.keras.utils.generic_utils import slice_arrays
from tensorflow.python.ops import array_ops
from tensorflow.python.platform import test
<<<<<<< HEAD
from tensorflow.python.training.rmsprop import RMSPropOptimizer

=======
from tensorflow.python.platform import tf_logging as logging
from tensorflow.python.training.rmsprop import RMSPropOptimizer
>>>>>>> ecc7295e

try:
  import scipy.sparse as scipy_sparse  # pylint: disable=g-import-not-at-top
except ImportError:
  scipy_sparse = None


class TrainingTest(test.TestCase):

  def test_fit_on_arrays(self):
    with self.test_session():
      a = keras.layers.Input(shape=(3,), name='input_a')
      b = keras.layers.Input(shape=(3,), name='input_b')

      dense = keras.layers.Dense(4, name='dense')
      c = dense(a)
      d = dense(b)
      e = keras.layers.Dropout(0.5, name='dropout')(c)

      model = keras.models.Model([a, b], [d, e])

      optimizer = 'rmsprop'
      loss = 'mse'
      loss_weights = [1., 0.5]
      metrics = ['mae']
      model.compile(optimizer, loss, metrics=metrics, loss_weights=loss_weights)

      input_a_np = np.random.random((10, 3))
      input_b_np = np.random.random((10, 3))

      output_d_np = np.random.random((10, 4))
      output_e_np = np.random.random((10, 4))

      # Test fit at different verbosity
      model.fit(
          [input_a_np, input_b_np], [output_d_np, output_e_np],
          epochs=1,
          batch_size=5,
          verbose=0)
      model.fit(
          [input_a_np, input_b_np], [output_d_np, output_e_np],
          epochs=1,
          batch_size=5,
          verbose=1)
      model.fit(
          [input_a_np, input_b_np], [output_d_np, output_e_np],
          epochs=2,
          batch_size=5,
          verbose=2)
      model.train_on_batch([input_a_np, input_b_np], [output_d_np, output_e_np])

      # Test model with input data as a list of lists
      model.fit(
          [np.ndarray.tolist(input_a_np), np.ndarray.tolist(input_b_np)],
          [output_d_np, output_e_np],
          epochs=2,
          batch_size=5,
          verbose=2)

      # Test with validation data
      model.fit(
          [input_a_np, input_b_np], [output_d_np, output_e_np],
          validation_data=([input_a_np, input_b_np], [output_d_np,
                                                      output_e_np]),
          epochs=1,
          batch_size=5,
          verbose=0)
      model.fit(
          [input_a_np, input_b_np], [output_d_np, output_e_np],
          validation_data=([input_a_np, input_b_np], [output_d_np,
                                                      output_e_np]),
          epochs=2,
          batch_size=5,
          verbose=1)
      model.fit(
          [input_a_np, input_b_np], [output_d_np, output_e_np],
          validation_data=([input_a_np, input_b_np], [output_d_np,
                                                      output_e_np]),
          epochs=2,
          batch_size=5,
          verbose=2)
      # Test with validation split
      model.fit(
          [input_a_np, input_b_np], [output_d_np, output_e_np],
          epochs=2,
          batch_size=5,
          verbose=0,
          validation_split=0.2)

      # Test with dictionary inputs
      model.fit(
          {
              'input_a': input_a_np,
              'input_b': input_b_np
          }, {'dense': output_d_np,
              'dropout': output_e_np},
          epochs=1,
          batch_size=5,
          verbose=0)
      model.fit(
          {
              'input_a': input_a_np,
              'input_b': input_b_np
          }, {'dense': output_d_np,
              'dropout': output_e_np},
          epochs=1,
          batch_size=5,
          verbose=1)
      model.fit(
          {
              'input_a': input_a_np,
              'input_b': input_b_np
          }, {'dense': output_d_np,
              'dropout': output_e_np},
          validation_data=({
              'input_a': input_a_np,
              'input_b': input_b_np
          }, {
              'dense': output_d_np,
              'dropout': output_e_np
          }),
          epochs=1,
          batch_size=5,
          verbose=0)
      model.train_on_batch({
          'input_a': input_a_np,
          'input_b': input_b_np
      }, {'dense': output_d_np,
          'dropout': output_e_np})

      # Test with lists for loss, metrics
      loss = ['mae', 'mse']
      metrics = ['acc', 'mae']
      model.compile(optimizer, loss, metrics=metrics)
      model.fit(
          [input_a_np, input_b_np], [output_d_np, output_e_np],
          epochs=1,
          batch_size=5,
          verbose=0)

      # Test with dictionaries for loss, metrics, loss weights
      loss = {'dense': 'mse', 'dropout': 'mae'}
      loss_weights = {'dense': 1., 'dropout': 0.5}
      metrics = {'dense': 'mse', 'dropout': 'mae'}
      model.compile(optimizer, loss, metrics=metrics, loss_weights=loss_weights)
      model.fit(
          [input_a_np, input_b_np], [output_d_np, output_e_np],
          epochs=1,
          batch_size=5,
          verbose=0)

      # Invalid use cases
      with self.assertRaises(ValueError):
        model.train_on_batch({'input_a': input_a_np},
                             [output_d_np, output_e_np])
      with self.assertRaises(AttributeError):
        model.fit(
            [input_a_np, input_b_np], [output_d_np, output_e_np],
            epochs=1,
            validation_data=([input_a_np, input_b_np], 0, 0),
            verbose=0)
      with self.assertRaises(ValueError):
        model.train_on_batch([input_a_np], [output_d_np, output_e_np])
      with self.assertRaises(AttributeError):
        model.train_on_batch(1, [output_d_np, output_e_np])
      with self.assertRaises(ValueError):
        model.train_on_batch(input_a_np, [output_d_np, output_e_np])
      with self.assertRaises(ValueError):
        bad_input = np.random.random((11, 3))
        model.train_on_batch([bad_input, input_b_np],
                             [output_d_np, output_e_np])
      with self.assertRaises(ValueError):
        bad_target = np.random.random((11, 4))
        model.train_on_batch([input_a_np, input_b_np],
                             [bad_target, output_e_np])

      # Build single-input model
      x = keras.layers.Input(shape=(3,), name='input_a')
      y = keras.layers.Dense(4)(x)
      model = keras.models.Model(x, y)
      model.compile(optimizer='rmsprop', loss='mse')
      # This will work
      model.fit([input_a_np], output_d_np, epochs=1)
      with self.assertRaises(ValueError):
        model.fit([input_a_np, input_a_np], output_d_np, epochs=1)

      # Test model on a list of floats
      input_a_np = np.random.random((10, 3))
      input_b_np = np.random.random((10, 4))

      model.fit([np.ndarray.tolist(input_a_np)],
                [np.ndarray.tolist(input_b_np)],
                epochs=2,
                batch_size=5,
                verbose=2)

  def test_evaluate_predict_on_arrays(self):
    with self.test_session():
      a = keras.layers.Input(shape=(3,), name='input_a')
      b = keras.layers.Input(shape=(3,), name='input_b')

      dense = keras.layers.Dense(4, name='dense')
      c = dense(a)
      d = dense(b)
      e = keras.layers.Dropout(0.5, name='dropout')(c)

      model = keras.models.Model([a, b], [d, e])

      optimizer = 'rmsprop'
      loss = 'mse'
      loss_weights = [1., 0.5]
      metrics = ['mae']
      model.compile(
          optimizer,
          loss,
          metrics=metrics,
          loss_weights=loss_weights,
          sample_weight_mode=None)

      input_a_np = np.random.random((10, 3))
      input_b_np = np.random.random((10, 3))

      output_d_np = np.random.random((10, 4))
      output_e_np = np.random.random((10, 4))

      # Test evaluate at different verbosity
      out = model.evaluate(
          [input_a_np, input_b_np], [output_d_np, output_e_np],
          batch_size=5,
          verbose=0)
      self.assertEqual(len(out), 5)
      out = model.evaluate(
          [input_a_np, input_b_np], [output_d_np, output_e_np],
          batch_size=5,
          verbose=1)
      self.assertEqual(len(out), 5)
      out = model.evaluate(
          [input_a_np, input_b_np], [output_d_np, output_e_np],
          batch_size=5,
          verbose=2)
      self.assertEqual(len(out), 5)
      out = model.test_on_batch([input_a_np, input_b_np],
                                [output_d_np, output_e_np])
      self.assertEqual(len(out), 5)

      # Test evaluate with dictionary inputs
      model.evaluate(
          {
              'input_a': input_a_np,
              'input_b': input_b_np
          }, {'dense': output_d_np,
              'dropout': output_e_np},
          batch_size=5,
          verbose=0)
      model.evaluate(
          {
              'input_a': input_a_np,
              'input_b': input_b_np
          }, {'dense': output_d_np,
              'dropout': output_e_np},
          batch_size=5,
          verbose=1)

      # Test predict
      out = model.predict([input_a_np, input_b_np], batch_size=5)
      self.assertEqual(len(out), 2)
      out = model.predict({'input_a': input_a_np, 'input_b': input_b_np})
      self.assertEqual(len(out), 2)
      out = model.predict_on_batch({
          'input_a': input_a_np,
          'input_b': input_b_np
      })
      self.assertEqual(len(out), 2)

  def test_invalid_loss_or_metrics(self):
    num_classes = 5
    train_samples = 1000
    test_samples = 1000
    input_dim = 5

    with self.test_session():
      model = keras.models.Sequential()
      model.add(keras.layers.Dense(10, input_shape=(input_dim,)))
      model.add(keras.layers.Activation('relu'))
      model.add(keras.layers.Dense(num_classes))
      model.add(keras.layers.Activation('softmax'))
      model.compile(loss='categorical_crossentropy', optimizer='rmsprop')
      np.random.seed(1337)
      (x_train, y_train), (_, _) = testing_utils.get_test_data(
          train_samples=train_samples,
          test_samples=test_samples,
          input_shape=(input_dim,),
          num_classes=num_classes)
      with self.assertRaises(ValueError):
        model.fit(x_train, y_train)

      with self.assertRaises(ValueError):
        model.fit(x_train, np.concatenate([y_train, y_train], axis=-1))

      with self.assertRaises(TypeError):
        model.compile(loss='categorical_crossentropy',
                      optimizer='rmsprop',
                      metrics=set(0))

      with self.assertRaises(ValueError):
        model.compile(loss=None,
                      optimizer='rmsprop')

  def test_training_on_sparse_data_with_dense_placeholders(self):
    if scipy_sparse is None:
      return

    with self.test_session():
      test_inputs = [
          scipy_sparse.random(6, 3, density=0.25).tocsr() for _ in range(2)]
      test_outputs = [
          scipy_sparse.random(6, i, density=0.25).tocsr() for i in range(3, 5)]
      in1 = keras.layers.Input(shape=(3,))
      in2 = keras.layers.Input(shape=(3,))
      out1 = keras.layers.Dropout(0.5, name='dropout')(in1)
      out2 = keras.layers.Dense(4, name='dense_1')(in2)
      model = keras.Model([in1, in2], [out1, out2])
      model.predict(test_inputs, batch_size=2)
      model.compile('rmsprop', 'mse')
      model.fit(test_inputs, test_outputs,
                epochs=1, batch_size=2, validation_split=0.5)
      model.evaluate(test_inputs, test_outputs, batch_size=2)

  def test_that_trainable_disables_updates(self):
    val_a = np.random.random((10, 4))
    val_out = np.random.random((10, 4))

    with self.test_session():
      a = keras.layers.Input(shape=(4,))
      layer = keras.layers.BatchNormalization(input_shape=(4,))
      b = layer(a)
      model = keras.Model(a, b)

      model.trainable = False
      assert not model.updates

      model.compile('sgd', 'mse')
      assert not model.updates

      x1 = model.predict(val_a)
      model.train_on_batch(val_a, val_out)
      x2 = model.predict(val_a)
      self.assertAllClose(x1, x2, atol=1e-7)

      model.trainable = True
      model.compile('sgd', 'mse')
      assert model.updates

      model.train_on_batch(val_a, val_out)
      x2 = model.predict(val_a)
      assert np.abs(np.sum(x1 - x2)) > 1e-5

      layer.trainable = False
      model.compile('sgd', 'mse')
      assert not model.updates

      x1 = model.predict(val_a)
      model.train_on_batch(val_a, val_out)
      x2 = model.predict(val_a)
      self.assertAllClose(x1, x2, atol=1e-7)


class LossWeightingTest(test.TestCase):

  def test_class_weights(self):
    num_classes = 5
    batch_size = 5
    epochs = 5
    weighted_class = 3
    train_samples = 1000
    test_samples = 1000
    input_dim = 5

    with self.test_session():
      model = keras.models.Sequential()
      model.add(keras.layers.Dense(10, input_shape=(input_dim,)))
      model.add(keras.layers.Activation('relu'))
      model.add(keras.layers.Dense(num_classes))
      model.add(keras.layers.Activation('softmax'))
      model.compile(loss='categorical_crossentropy', optimizer='rmsprop')

      np.random.seed(1337)
      (x_train, y_train), (x_test, y_test) = testing_utils.get_test_data(
          train_samples=train_samples,
          test_samples=test_samples,
          input_shape=(input_dim,),
          num_classes=num_classes)
      int_y_test = y_test.copy()
      int_y_train = y_train.copy()
      # convert class vectors to binary class matrices
      y_train = keras.utils.to_categorical(y_train, num_classes)
      y_test = keras.utils.to_categorical(y_test, num_classes)
      test_ids = np.where(int_y_test == np.array(weighted_class))[0]

      class_weight = dict([(i, 1.) for i in range(num_classes)])
      class_weight[weighted_class] = 2.

      sample_weight = np.ones((y_train.shape[0]))
      sample_weight[int_y_train == weighted_class] = 2.

      model.fit(
          x_train,
          y_train,
          batch_size=batch_size,
          epochs=epochs // 3,
          verbose=0,
          class_weight=class_weight,
          validation_data=(x_train, y_train, sample_weight))
      model.fit(
          x_train,
          y_train,
          batch_size=batch_size,
          epochs=epochs // 2,
          verbose=0,
          class_weight=class_weight)
      model.fit(
          x_train,
          y_train,
          batch_size=batch_size,
          epochs=epochs // 2,
          verbose=0,
          class_weight=class_weight,
          validation_split=0.1)

      model.train_on_batch(
          x_train[:batch_size], y_train[:batch_size], class_weight=class_weight)
      ref_score = model.evaluate(x_test, y_test, verbose=0)
      score = model.evaluate(
          x_test[test_ids, :], y_test[test_ids, :], verbose=0)
      self.assertLess(score, ref_score)

  def test_sample_weights(self):
    num_classes = 5
    batch_size = 5
    epochs = 5
    weighted_class = 3
    train_samples = 1000
    test_samples = 1000
    input_dim = 5

    with self.test_session():
      model = keras.models.Sequential()
      model.add(keras.layers.Dense(10, input_shape=(input_dim,)))
      model.add(keras.layers.Activation('relu'))
      model.add(keras.layers.Dense(num_classes))
      model.add(keras.layers.Activation('softmax'))
      model.compile(loss='categorical_crossentropy', optimizer='rmsprop')

      np.random.seed(43)
      (x_train, y_train), (x_test, y_test) = testing_utils.get_test_data(
          train_samples=train_samples,
          test_samples=test_samples,
          input_shape=(input_dim,),
          num_classes=num_classes)
      int_y_test = y_test.copy()
      int_y_train = y_train.copy()
      # convert class vectors to binary class matrices
      y_train = keras.utils.to_categorical(y_train, num_classes)
      y_test = keras.utils.to_categorical(y_test, num_classes)
      test_ids = np.where(int_y_test == np.array(weighted_class))[0]

      class_weight = dict([(i, 1.) for i in range(num_classes)])
      class_weight[weighted_class] = 2.

      sample_weight = np.ones((y_train.shape[0]))
      sample_weight[int_y_train == weighted_class] = 2.

      model.fit(
          x_train,
          y_train,
          batch_size=batch_size,
          epochs=epochs // 3,
          verbose=0,
          sample_weight=sample_weight)
      model.fit(
          x_train,
          y_train,
          batch_size=batch_size,
          epochs=epochs // 3,
          verbose=0,
          sample_weight=sample_weight,
          validation_split=0.1)

      model.train_on_batch(
          x_train[:batch_size],
          y_train[:batch_size],
          sample_weight=sample_weight[:batch_size])
      model.test_on_batch(
          x_train[:batch_size],
          y_train[:batch_size],
          sample_weight=sample_weight[:batch_size])
      ref_score = model.evaluate(x_test, y_test, verbose=0)
      score = model.evaluate(
          x_test[test_ids, :], y_test[test_ids, :], verbose=0)
      self.assertLess(score, ref_score)

  def test_temporal_sample_weights(self):
    num_classes = 5
    batch_size = 5
    epochs = 5
    weighted_class = 3
    train_samples = 1000
    test_samples = 1000
    input_dim = 5
    timesteps = 3

    with self.test_session():
      model = keras.models.Sequential()
      model.add(
          keras.layers.TimeDistributed(
              keras.layers.Dense(num_classes),
              input_shape=(timesteps, input_dim)))
      model.add(keras.layers.Activation('softmax'))

      np.random.seed(1337)
      (x_train, y_train), (x_test, y_test) = testing_utils.get_test_data(
          train_samples=train_samples,
          test_samples=test_samples,
          input_shape=(input_dim,),
          num_classes=num_classes)
      int_y_test = y_test.copy()
      int_y_train = y_train.copy()
      # convert class vectors to binary class matrices
      y_train = keras.utils.to_categorical(y_train, num_classes)
      y_test = keras.utils.to_categorical(y_test, num_classes)
      test_ids = np.where(int_y_test == np.array(weighted_class))[0]

      class_weight = dict([(i, 1.) for i in range(num_classes)])
      class_weight[weighted_class] = 2.

      sample_weight = np.ones((y_train.shape[0]))
      sample_weight[int_y_train == weighted_class] = 2.

      temporal_x_train = np.reshape(x_train, (len(x_train), 1,
                                              x_train.shape[1]))
      temporal_x_train = np.repeat(temporal_x_train, timesteps, axis=1)
      temporal_x_test = np.reshape(x_test, (len(x_test), 1, x_test.shape[1]))
      temporal_x_test = np.repeat(temporal_x_test, timesteps, axis=1)

      temporal_y_train = np.reshape(y_train, (len(y_train), 1,
                                              y_train.shape[1]))
      temporal_y_train = np.repeat(temporal_y_train, timesteps, axis=1)
      temporal_y_test = np.reshape(y_test, (len(y_test), 1, y_test.shape[1]))
      temporal_y_test = np.repeat(temporal_y_test, timesteps, axis=1)

      temporal_sample_weight = np.reshape(sample_weight, (len(sample_weight),
                                                          1))
      temporal_sample_weight = np.repeat(
          temporal_sample_weight, timesteps, axis=1)

      model.compile(
          loss='binary_crossentropy',
          optimizer='rmsprop',
          sample_weight_mode='temporal')

      model.fit(
          temporal_x_train,
          temporal_y_train,
          batch_size=batch_size,
          epochs=epochs // 3,
          verbose=0,
          sample_weight=temporal_sample_weight)
      model.fit(
          temporal_x_train,
          temporal_y_train,
          batch_size=batch_size,
          epochs=epochs // 3,
          verbose=0,
          sample_weight=temporal_sample_weight,
          validation_split=0.1)

      model.train_on_batch(
          temporal_x_train[:batch_size],
          temporal_y_train[:batch_size],
          sample_weight=temporal_sample_weight[:batch_size])
      model.test_on_batch(
          temporal_x_train[:batch_size],
          temporal_y_train[:batch_size],
          sample_weight=temporal_sample_weight[:batch_size])
      ref_score = model.evaluate(temporal_x_test, temporal_y_test, verbose=0)
      score = model.evaluate(
          temporal_x_test[test_ids], temporal_y_test[test_ids], verbose=0)
      self.assertLess(score, ref_score)

  def test_class_weight_invalid_use_case(self):
    num_classes = 5
    train_samples = 1000
    test_samples = 1000
    input_dim = 5
    timesteps = 3

    with self.test_session():
      model = keras.models.Sequential()
      model.add(
          keras.layers.TimeDistributed(
              keras.layers.Dense(num_classes),
              input_shape=(timesteps, input_dim)))
      model.add(keras.layers.Activation('softmax'))
      model.compile(
          loss='binary_crossentropy',
          optimizer='rmsprop')

      (x_train, y_train), _ = testing_utils.get_test_data(
          train_samples=train_samples,
          test_samples=test_samples,
          input_shape=(input_dim,),
          num_classes=num_classes)
      # convert class vectors to binary class matrices
      y_train = keras.utils.to_categorical(y_train, num_classes)
      class_weight = dict([(i, 1.) for i in range(num_classes)])

      del class_weight[1]
      with self.assertRaises(ValueError):
        model.fit(x_train, y_train,
                  epochs=0, verbose=0, class_weight=class_weight)

      with self.assertRaises(ValueError):
        model.compile(
            loss='binary_crossentropy',
            optimizer='rmsprop',
            sample_weight_mode=[])

      # Build multi-output model
      x = keras.Input((3,))
      y1 = keras.layers.Dense(4, name='1')(x)
      y2 = keras.layers.Dense(4, name='2')(x)
      model = keras.models.Model(x, [y1, y2])
      model.compile(optimizer='rmsprop', loss='mse')
      x_np = np.random.random((10, 3))
      y_np = np.random.random((10, 4))
      w_np = np.random.random((10,))
      # This will work
      model.fit(x_np, [y_np, y_np], epochs=1,
                sample_weight={'1': w_np})
      # These will not
      with self.assertRaises(ValueError):
        model.fit(x_np, [y_np, y_np], epochs=1,
                  sample_weight=[w_np])
      with self.assertRaises(TypeError):
        model.fit(x_np, [y_np, y_np], epochs=1,
                  sample_weight=w_np)
      with self.assertRaises(ValueError):
        bad_w_np = np.random.random((11,))
        model.fit(x_np, [y_np, y_np], epochs=1,
                  sample_weight={'1': bad_w_np})
      with self.assertRaises(ValueError):
        bad_w_np = np.random.random((10, 2))
        model.fit(x_np, [y_np, y_np], epochs=1,
                  sample_weight={'1': bad_w_np})
      with self.assertRaises(ValueError):
        bad_w_np = np.random.random((10, 2, 2))
        model.fit(x_np, [y_np, y_np], epochs=1,
                  sample_weight={'1': bad_w_np})


class LossMaskingTest(test.TestCase):

  def test_masking(self):
    with self.test_session():
      np.random.seed(1337)
      x = np.array([[[1], [1]], [[0], [0]]])
      model = keras.models.Sequential()
      model.add(keras.layers.Masking(mask_value=0, input_shape=(2, 1)))
      model.add(
          keras.layers.TimeDistributed(
              keras.layers.Dense(1, kernel_initializer='one')))
      model.compile(loss='mse', optimizer='sgd')
      y = np.array([[[1], [1]], [[1], [1]]])
      loss = model.train_on_batch(x, y)
      self.assertEqual(loss, 0)

  def test_loss_masking(self):
    with self.test_session():
      weighted_loss = weighted_masked_objective(keras.losses.get('mae'))
      shape = (3, 4, 2)
      x = np.arange(24).reshape(shape)
      y = 2 * x

      # Normally the trailing 1 is added by standardize_weights
      weights = np.ones((3,))
      mask = np.ones((3, 4))
      mask[1, 0] = 0

      keras.backend.eval(
          weighted_loss(
              keras.backend.variable(x),
              keras.backend.variable(y),
              keras.backend.variable(weights), keras.backend.variable(mask)))


class TestDynamicTrainability(test.TestCase):

  def test_trainable_warning(self):
    with self.test_session():
      x = np.random.random((5, 3))
      y = np.random.random((5, 2))

      model = keras.models.Sequential()
      model.add(keras.layers.Dense(2, input_dim=3))
      model.trainable = False
      model.compile('rmsprop', 'mse')
      model.trainable = True
      model.train_on_batch(x, y)
      self.assertRaises(Warning)

  def test_trainable_argument(self):
    with self.test_session():
      x = np.random.random((5, 3))
      y = np.random.random((5, 2))

      model = keras.models.Sequential()
      model.add(keras.layers.Dense(2, input_dim=3, trainable=False))
      model.compile('rmsprop', 'mse')
      out = model.predict(x)
      model.train_on_batch(x, y)
      out_2 = model.predict(x)
      self.assertAllClose(out, out_2)

      # test with nesting
      inputs = keras.layers.Input(shape=(3,))
      output = model(inputs)
      model = keras.models.Model(inputs, output)
      model.compile('rmsprop', 'mse')
      out = model.predict(x)
      model.train_on_batch(x, y)
      out_2 = model.predict(x)
      self.assertAllClose(out, out_2)

  def test_layer_trainability_switch(self):
    with self.test_session():
      # with constructor argument, in Sequential
      model = keras.models.Sequential()
      model.add(keras.layers.Dense(2, trainable=False, input_dim=1))
      self.assertListEqual(model.trainable_weights, [])

      # by setting the `trainable` argument, in Sequential
      model = keras.models.Sequential()
      layer = keras.layers.Dense(2, input_dim=1)
      model.add(layer)
      self.assertListEqual(model.trainable_weights, layer.trainable_weights)
      layer.trainable = False
      self.assertListEqual(model.trainable_weights, [])

      # with constructor argument, in Model
      x = keras.layers.Input(shape=(1,))
      y = keras.layers.Dense(2, trainable=False)(x)
      model = keras.models.Model(x, y)
      self.assertListEqual(model.trainable_weights, [])

      # by setting the `trainable` argument, in Model
      x = keras.layers.Input(shape=(1,))
      layer = keras.layers.Dense(2)
      y = layer(x)
      model = keras.models.Model(x, y)
      self.assertListEqual(model.trainable_weights, layer.trainable_weights)
      layer.trainable = False
      self.assertListEqual(model.trainable_weights, [])

  def test_model_trainability_switch(self):
    with self.test_session():
      # a non-trainable model has no trainable weights
      x = keras.layers.Input(shape=(1,))
      y = keras.layers.Dense(2)(x)
      model = keras.models.Model(x, y)
      model.trainable = False
      self.assertListEqual(model.trainable_weights, [])

      # same for Sequential
      model = keras.models.Sequential()
      model.add(keras.layers.Dense(2, input_dim=1))
      model.trainable = False
      self.assertListEqual(model.trainable_weights, [])

  def test_nested_model_trainability(self):
    with self.test_session():
      # a Sequential inside a Model
      inner_model = keras.models.Sequential()
      inner_model.add(keras.layers.Dense(2, input_dim=1))

      x = keras.layers.Input(shape=(1,))
      y = inner_model(x)
      outer_model = keras.models.Model(x, y)
      self.assertListEqual(outer_model.trainable_weights,
                           inner_model.trainable_weights)
      inner_model.trainable = False
      self.assertListEqual(outer_model.trainable_weights, [])
      inner_model.trainable = True
      inner_model.layers[-1].trainable = False
      self.assertListEqual(outer_model.trainable_weights, [])

      # a Sequential inside a Sequential
      inner_model = keras.models.Sequential()
      inner_model.add(keras.layers.Dense(2, input_dim=1))
      outer_model = keras.models.Sequential()
      outer_model.add(inner_model)
      self.assertListEqual(outer_model.trainable_weights,
                           inner_model.trainable_weights)
      inner_model.trainable = False
      self.assertListEqual(outer_model.trainable_weights, [])
      inner_model.trainable = True
      inner_model.layers[-1].trainable = False
      self.assertListEqual(outer_model.trainable_weights, [])

      # a Model inside a Model
      x = keras.layers.Input(shape=(1,))
      y = keras.layers.Dense(2)(x)
      inner_model = keras.models.Model(x, y)
      x = keras.layers.Input(shape=(1,))
      y = inner_model(x)
      outer_model = keras.models.Model(x, y)
      self.assertListEqual(outer_model.trainable_weights,
                           inner_model.trainable_weights)
      inner_model.trainable = False
      self.assertListEqual(outer_model.trainable_weights, [])
      inner_model.trainable = True
      inner_model.layers[-1].trainable = False
      self.assertListEqual(outer_model.trainable_weights, [])

      # a Model inside a Sequential
      x = keras.layers.Input(shape=(1,))
      y = keras.layers.Dense(2)(x)
      inner_model = keras.models.Model(x, y)
      outer_model = keras.models.Sequential()
      outer_model.add(inner_model)
      self.assertListEqual(outer_model.trainable_weights,
                           inner_model.trainable_weights)
      inner_model.trainable = False
      self.assertListEqual(outer_model.trainable_weights, [])
      inner_model.trainable = True
      inner_model.layers[-1].trainable = False
      self.assertListEqual(outer_model.trainable_weights, [])


class TestGeneratorMethods(test.TestCase):

  @unittest.skipIf(
      os.name == 'nt',
      'use_multiprocessing=True does not work on windows properly.')
  def test_generator_methods(self):
    arr_data = np.random.random((50, 2))
    arr_labels = np.random.random((50,))

    def custom_generator():
      batch_size = 10
      num_samples = 50
      while True:
        batch_index = np.random.randint(0, num_samples - batch_size)
        start = batch_index
        end = start + batch_size
        x = arr_data[start: end]
        y = arr_labels[start: end]
        yield x, y

    with self.test_session():
      x = keras.Input((2,))
      y = keras.layers.Dense(1)(x)
      fn_model = keras.models.Model(x, y)
      fn_model.compile(loss='mse', optimizer='sgd')

      seq_model = keras.models.Sequential()
      seq_model.add(keras.layers.Dense(1, input_shape=(2,)))
      seq_model.compile(loss='mse', optimizer='sgd')

      for model in [fn_model, seq_model]:
        model.fit_generator(custom_generator(),
                            steps_per_epoch=5,
                            epochs=1,
                            verbose=1,
                            max_queue_size=10,
                            workers=4,
                            use_multiprocessing=True)
        model.fit_generator(custom_generator(),
                            steps_per_epoch=5,
                            epochs=1,
                            verbose=1,
                            max_queue_size=10,
                            use_multiprocessing=False)
        model.fit_generator(custom_generator(),
                            steps_per_epoch=5,
                            epochs=1,
                            verbose=1,
                            max_queue_size=10,
                            use_multiprocessing=False,
                            validation_data=custom_generator(),
                            validation_steps=10)
        model.fit_generator(custom_generator(),
                            steps_per_epoch=5,
                            validation_data=custom_generator(),
                            validation_steps=1,
                            workers=0)
        model.predict_generator(custom_generator(),
                                steps=5,
                                max_queue_size=10,
                                workers=2,
                                use_multiprocessing=True)
        model.predict_generator(custom_generator(),
                                steps=5,
                                max_queue_size=10,
                                use_multiprocessing=False)
        model.predict_generator(custom_generator(),
                                steps=5,
                                max_queue_size=10,
                                workers=0)
        model.evaluate_generator(custom_generator(),
                                 steps=5,
                                 max_queue_size=10,
                                 workers=2,
                                 use_multiprocessing=True)
        model.evaluate_generator(custom_generator(),
                                 steps=5,
                                 max_queue_size=10,
                                 use_multiprocessing=False)
        model.evaluate_generator(custom_generator(),
                                 steps=5,
                                 max_queue_size=10,
                                 use_multiprocessing=False,
                                 workers=0)

  def test_generator_methods_with_sample_weights(self):
    arr_data = np.random.random((50, 2))
    arr_labels = np.random.random((50,))
    arr_sample_weights = np.random.random((50,))

    def custom_generator():
      batch_size = 10
      num_samples = 50
      while True:
        batch_index = np.random.randint(0, num_samples - batch_size)
        start = batch_index
        end = start + batch_size
        x = arr_data[start: end]
        y = arr_labels[start: end]
        w = arr_sample_weights[start: end]
        yield x, y, w

    with self.test_session():
      model = keras.models.Sequential()
      model.add(keras.layers.Dense(1, input_shape=(2,)))
      model.compile(loss='mse', optimizer='sgd')

      model.fit_generator(custom_generator(),
                          steps_per_epoch=5,
                          epochs=1,
                          verbose=1,
                          max_queue_size=10,
                          use_multiprocessing=False)
      model.fit_generator(custom_generator(),
                          steps_per_epoch=5,
                          epochs=1,
                          verbose=1,
                          max_queue_size=10,
                          use_multiprocessing=False,
                          validation_data=custom_generator(),
                          validation_steps=10)
      model.predict_generator(custom_generator(),
                              steps=5,
                              max_queue_size=10,
                              use_multiprocessing=False)
      model.evaluate_generator(custom_generator(),
                               steps=5,
                               max_queue_size=10,
                               use_multiprocessing=False)

  def test_generator_methods_invalid_use_case(self):

    def custom_generator():
      while 1:
        yield 0

    with self.test_session():
      model = keras.models.Sequential()
      model.add(keras.layers.Dense(1, input_shape=(2,)))
      model.compile(loss='mse', optimizer='sgd')

      with self.assertRaises(ValueError):
        model.fit_generator(custom_generator(),
                            steps_per_epoch=5,
                            epochs=1,
                            verbose=1,
                            max_queue_size=10,
                            use_multiprocessing=False)
      with self.assertRaises(ValueError):
        model.fit_generator(custom_generator(),
                            steps_per_epoch=5,
                            epochs=1,
                            verbose=1,
                            max_queue_size=10,
                            use_multiprocessing=False,
                            validation_data=custom_generator(),
                            validation_steps=10)
      with self.assertRaises(AttributeError):
        model.predict_generator(custom_generator(),
                                steps=5,
                                max_queue_size=10,
                                use_multiprocessing=False)
      with self.assertRaises(ValueError):
        model.evaluate_generator(custom_generator(),
                                 steps=5,
                                 max_queue_size=10,
                                 use_multiprocessing=False)

  def test_training_with_sequences(self):

    class DummySequence(keras.utils.Sequence):

      def __getitem__(self, idx):
        return np.zeros([10, 2]), np.ones([10])

      def __len__(self):
        return 10

    arr_data = np.random.random((50, 2))
    arr_labels = np.random.random((50,))
    arr_sample_weights = np.random.random((50,))

    def custom_generator():
      batch_size = 10
      num_samples = 50
      while True:
        batch_index = np.random.randint(0, num_samples - batch_size)
        start = batch_index
        end = start + batch_size
        x = arr_data[start: end]
        y = arr_labels[start: end]
        w = arr_sample_weights[start: end]
        yield x, y, w

    with self.test_session():
      model = keras.models.Sequential()
      model.add(keras.layers.Dense(1, input_shape=(2,)))
      model.compile(loss='mse', optimizer='sgd')

    model.fit_generator(DummySequence(),
                        steps_per_epoch=10,
                        validation_data=custom_generator(),
                        validation_steps=1,
                        max_queue_size=10,
                        workers=0,
                        use_multiprocessing=True)
    model.fit_generator(DummySequence(),
                        steps_per_epoch=10,
                        validation_data=custom_generator(),
                        validation_steps=1,
                        max_queue_size=10,
                        workers=0,
                        use_multiprocessing=False)


class TestTrainingUtils(test.TestCase):

  def test_check_array_lengths(self):
    keras.engine.training_utils.check_array_lengths(None, None, None)
    a_np = np.random.random((4, 3, 3))
    keras.engine.training_utils.check_array_lengths(a_np, a_np, a_np)
    keras.engine.training_utils.check_array_lengths(
        [a_np, a_np], [a_np, a_np], [a_np, a_np])
    keras.engine.training_utils.check_array_lengths([None], [None], [None])

    b_np = np.random.random((3, 4))
    with self.assertRaises(ValueError):
      keras.engine.training_utils.check_array_lengths([a_np], [b_np], None)

  def test_slice_arrays(self):
    input_a = np.random.random((10, 3))
    slice_arrays(input_a, 0)
    slice_arrays(None)
    slice_arrays(input_a, 0, 1)
    slice_arrays(input_a, stop=2)
    input_a = [None, [1, 1], None, [1, 1]]
    slice_arrays(input_a, 0)
    slice_arrays(input_a, 0, 1)
    slice_arrays(input_a, stop=2)
    input_a = [None]
    slice_arrays(input_a, 0)
    slice_arrays(input_a, 0, 1)
    slice_arrays(input_a, stop=2)
    input_a = None
    slice_arrays(input_a, 0)
    slice_arrays(input_a, 0, 1)
    slice_arrays(input_a, stop=2)


class TestTrainingWithDataTensors(test.TestCase):

  def test_training_and_eval_methods_on_symbolic_tensors_single_io(self):
    with self.test_session():
      x = keras.layers.Input(shape=(3,), name='input')
      y = keras.layers.Dense(4, name='dense')(x)
      model = keras.Model(x, y)

      optimizer = 'rmsprop'
      loss = 'mse'
      metrics = ['mae']
      model.compile(optimizer, loss, metrics=metrics)

      inputs = keras.backend.zeros(shape=(10, 3))
      targets = keras.backend.zeros(shape=(10, 4))

      model.fit(inputs, targets, epochs=1, steps_per_epoch=2, verbose=0)
      model.evaluate(inputs, targets, steps=2, verbose=0)
      model.predict(inputs, steps=2)
      model.train_on_batch(inputs, targets)
      model.test_on_batch(inputs, targets)
      model.fit(inputs, targets,
                epochs=1, steps_per_epoch=2, verbose=0,
                validation_data=(inputs, targets), validation_steps=2)

      # Test with dynamic shape
      inputs = array_ops.placeholder_with_default(
          np.zeros((2, 3)), shape=tensor_shape.TensorShape([None, 3]))
      targets = array_ops.placeholder_with_default(
          np.zeros((2, 4)), shape=tensor_shape.TensorShape([None, 4]))
      self.assertEqual(inputs.shape[0].value, None)
      model.fit(inputs, targets, epochs=1, steps_per_epoch=2, verbose=0)
      model.evaluate(inputs, targets, steps=2, verbose=0)
      model.predict(inputs, steps=2)
      model.train_on_batch(inputs, targets)
      model.test_on_batch(inputs, targets)
      model.fit(inputs, targets,
                epochs=1, steps_per_epoch=2, verbose=0,
                validation_data=(inputs, targets), validation_steps=2)

  def test_training_and_eval_methods_on_symbolic_tensors_multi_io(self):
    with self.test_session():
      a = keras.layers.Input(shape=(3,), name='input_a')
      b = keras.layers.Input(shape=(3,), name='input_b')

      dense = keras.layers.Dense(4, name='dense')
      c = dense(a)
      d = dense(b)
      e = keras.layers.Dropout(0.5, name='dropout')(c)

      model = keras.models.Model([a, b], [d, e])

      optimizer = 'rmsprop'
      loss = 'mse'
      loss_weights = [1., 0.5]
      metrics = ['mae']
      model.compile(optimizer, loss, metrics=metrics, loss_weights=loss_weights)

      input_a_tf = keras.backend.zeros(shape=(10, 3))
      input_b_tf = keras.backend.zeros(shape=(10, 3))

      output_d_tf = keras.backend.zeros(shape=(10, 4))
      output_e_tf = keras.backend.zeros(shape=(10, 4))

      model.fit(
          [input_a_tf, input_b_tf], [output_d_tf, output_e_tf],
          epochs=1,
          steps_per_epoch=2,
          verbose=0)
      with self.assertRaisesRegexp(ValueError,
                                   'should specify the `steps_per_epoch`'):
        model.fit(
            [input_a_tf, input_b_tf], [output_d_tf, output_e_tf],
            epochs=1,
            batch_size=5,
            verbose=0)
      model.train_on_batch([input_a_tf, input_b_tf], [output_d_tf, output_e_tf])

      # Test with dictionary inputs
      model.fit(
          {'input_a': input_a_tf,
           'input_b': input_b_tf},
          {'dense': output_d_tf,
           'dropout': output_e_tf},
          epochs=1,
          steps_per_epoch=2,
          verbose=0)
      model.fit(
          {'input_a': input_a_tf,
           'input_b': input_b_tf},
          {'dense': output_d_tf,
           'dropout': output_e_tf},
          validation_data=({'input_a': input_a_tf,
                            'input_b': input_b_tf},
                           {'dense': output_d_tf,
                            'dropout': output_e_tf}),
          epochs=1,
          steps_per_epoch=2,
          validation_steps=2,
          verbose=0)
      model.train_on_batch(
          {'input_a': input_a_tf,
           'input_b': input_b_tf},
          {'dense': output_d_tf,
           'dropout': output_e_tf})

      # Test with validation data
      model.fit(
          [input_a_tf, input_b_tf], [output_d_tf, output_e_tf],
          validation_data=([input_a_tf, input_b_tf],
                           [output_d_tf, output_e_tf]),
          epochs=1,
          steps_per_epoch=2,
          validation_steps=2,
          verbose=0)
      # Test with validation split
      with self.assertRaisesRegexp(ValueError,
                                   'you cannot use `validation_split`'):
        model.fit(
            [input_a_tf, input_b_tf], [output_d_tf, output_e_tf],
            epochs=2,
            steps_per_epoch=2,
            verbose=0,
            validation_split=0.2,
            validation_steps=2)

      # Test evaluation / prediction methods
      model.evaluate([input_a_tf, input_b_tf], [output_d_tf, output_e_tf],
                     steps=2, verbose=0)
      model.predict([input_a_tf, input_b_tf], steps=2)
      model.test_on_batch([input_a_tf, input_b_tf], [output_d_tf, output_e_tf])

  def test_model_with_input_feed_tensor(self):
    """We test building a model with a TF variable as input.

    We should be able to call fit, evaluate, predict,
    by only passing them data for the placeholder inputs
    in the model.
    """
    with self.test_session():
      input_a_np = np.random.random((10, 3))
      input_b_np = np.random.random((10, 3))

      output_a_np = np.random.random((10, 4))
      output_b_np = np.random.random((10, 3))

      a = keras.Input(
          tensor=keras.backend.variables_module.Variable(input_a_np,
                                                         dtype='float32'))
      b = keras.Input(shape=(3,), name='input_b')

      a_2 = keras.layers.Dense(4, name='dense_1')(a)
      dp = keras.layers.Dropout(0.5, name='dropout')
      b_2 = dp(b)

      model = keras.models.Model([a, b], [a_2, b_2])
      model.summary()

      optimizer = 'rmsprop'
      loss = 'mse'
      loss_weights = [1., 0.5]
      model.compile(optimizer, loss, metrics=['mean_squared_error'],
                    loss_weights=loss_weights,
                    sample_weight_mode=None)

      # test train_on_batch
      out = model.train_on_batch(input_b_np,
                                 [output_a_np, output_b_np])
      out = model.train_on_batch({'input_b': input_b_np},
                                 [output_a_np, output_b_np])
      out = model.test_on_batch({'input_b': input_b_np},
                                [output_a_np, output_b_np])
      out = model.predict_on_batch({'input_b': input_b_np})

      # test fit
      out = model.fit({'input_b': input_b_np},
                      [output_a_np, output_b_np], epochs=1, batch_size=10)
      out = model.fit(input_b_np,
                      [output_a_np, output_b_np], epochs=1, batch_size=10)

      # test evaluate
      out = model.evaluate({'input_b': input_b_np},
                           [output_a_np, output_b_np], batch_size=10)
      out = model.evaluate(input_b_np,
                           [output_a_np, output_b_np], batch_size=10)

      # test predict
      out = model.predict({'input_b': input_b_np}, batch_size=10)
      out = model.predict(input_b_np, batch_size=10)
      self.assertEqual(len(out), 2)

      # Now test a model with a single input
      # i.e. we don't pass any data to fit the model.
      a = keras.Input(
          tensor=keras.backend.variables_module.Variable(input_a_np,
                                                         dtype='float32'))
      a_2 = keras.layers.Dense(4, name='dense_1')(a)
      a_2 = keras.layers.Dropout(0.5, name='dropout')(a_2)
      model = keras.models.Model(a, a_2)
      model.summary()

      optimizer = 'rmsprop'
      loss = 'mse'
      model.compile(optimizer, loss, metrics=['mean_squared_error'])

      # test train_on_batch
      out = model.train_on_batch(None,
                                 output_a_np)
      out = model.train_on_batch(None,
                                 output_a_np)
      out = model.test_on_batch(None,
                                output_a_np)
      out = model.predict_on_batch(None)
      out = model.train_on_batch([],
                                 output_a_np)
      out = model.train_on_batch({},
                                 output_a_np)

      # test fit
      out = model.fit(None,
                      output_a_np, epochs=1, batch_size=10)
      out = model.fit(None,
                      output_a_np, epochs=1, batch_size=10)

      # test evaluate
      out = model.evaluate(None,
                           output_a_np, batch_size=10)
      out = model.evaluate(None,
                           output_a_np, batch_size=10)

      # test predict
      out = model.predict(None, steps=3)
      out = model.predict(None, steps=3)
      self.assertEqual(out.shape, (10 * 3, 4))

      # Same, without learning phase
      # i.e. we don't pass any data to fit the model.
      a = keras.Input(
          tensor=keras.backend.variables_module.Variable(input_a_np,
                                                         dtype='float32'))
      a_2 = keras.layers.Dense(4, name='dense_1')(a)
      model = keras.models.Model(a, a_2)
      model.summary()

      optimizer = 'rmsprop'
      loss = 'mse'
      model.compile(optimizer, loss, metrics=['mean_squared_error'])

      # test train_on_batch
      out = model.train_on_batch(None,
                                 output_a_np)
      out = model.train_on_batch(None,
                                 output_a_np)
      out = model.test_on_batch(None,
                                output_a_np)
      out = model.predict_on_batch(None)
      out = model.train_on_batch([],
                                 output_a_np)
      out = model.train_on_batch({},
                                 output_a_np)

      # test fit
      out = model.fit(None,
                      output_a_np, epochs=1, batch_size=10)
      out = model.fit(None,
                      output_a_np, epochs=1, batch_size=10)

      # test evaluate
      out = model.evaluate(None,
                           output_a_np, batch_size=10)
      out = model.evaluate(None,
                           output_a_np, batch_size=10)

      # test predict
      out = model.predict(None, steps=3)
      out = model.predict(None, steps=3)
      self.assertEqual(out.shape, (10 * 3, 4))

  def test_model_with_partial_loss(self):
    with self.test_session():
      a = keras.Input(shape=(3,), name='input_a')
      a_2 = keras.layers.Dense(4, name='dense_1')(a)
      dp = keras.layers.Dropout(0.5, name='dropout')
      a_3 = dp(a_2)
      model = keras.models.Model(a, [a_2, a_3])

      optimizer = 'rmsprop'
      loss = {'dropout': 'mse'}
      model.compile(optimizer, loss, metrics=['mae'])

      input_a_np = np.random.random((10, 3))
      output_a_np = np.random.random((10, 4))

      # test train_on_batch
      _ = model.train_on_batch(input_a_np, output_a_np)
      _ = model.test_on_batch(input_a_np, output_a_np)
      # fit
      _ = model.fit(input_a_np, [output_a_np])
      # evaluate
      _ = model.evaluate(input_a_np, [output_a_np])

      # Same without dropout.
      a = keras.Input(shape=(3,), name='input_a')
      a_2 = keras.layers.Dense(4, name='dense_1')(a)
      a_3 = keras.layers.Dense(4, name='dense_2')(a_2)
      model = keras.models.Model(a, [a_2, a_3])

      optimizer = 'rmsprop'
      loss = {'dense_2': 'mse'}
      model.compile(optimizer, loss, metrics={'dense_1': 'mae'})

      # test train_on_batch
      _ = model.train_on_batch(input_a_np, output_a_np)
      _ = model.test_on_batch(input_a_np, output_a_np)
      # fit
      _ = model.fit(input_a_np, [output_a_np])
      # evaluate
      _ = model.evaluate(input_a_np, [output_a_np])

  def test_model_with_external_loss(self):
    with self.test_session():
      # None loss, only regularization loss.
      a = keras.Input(shape=(3,), name='input_a')
      a_2 = keras.layers.Dense(4, name='dense_1',
                               kernel_regularizer='l1',
                               bias_regularizer='l2')(a)
      dp = keras.layers.Dropout(0.5, name='dropout')
      a_3 = dp(a_2)

      model = keras.models.Model(a, [a_2, a_3])

      optimizer = 'rmsprop'
      loss = None
      model.compile(optimizer, loss, metrics=['mae'])

      input_a_np = np.random.random((10, 3))

      # test train_on_batch
      out = model.train_on_batch(input_a_np, None)
      out = model.test_on_batch(input_a_np, None)
      # fit
      out = model.fit(input_a_np, None)
      # evaluate
      out = model.evaluate(input_a_np, None)

      # No dropout, external loss.
      a = keras.Input(shape=(3,), name='input_a')
      a_2 = keras.layers.Dense(4, name='dense_1')(a)
      a_3 = keras.layers.Dense(4, name='dense_2')(a)

      model = keras.models.Model(a, [a_2, a_3])
      model.add_loss(keras.backend.mean(a_3 + a_2))

      optimizer = 'rmsprop'
      loss = None
      model.compile(optimizer, loss, metrics=['mae'])

      # test train_on_batch
      out = model.train_on_batch(input_a_np, None)
      out = model.test_on_batch(input_a_np, None)
      # fit
      out = model.fit(input_a_np, None)
      # evaluate
      out = model.evaluate(input_a_np, None)

      # Test model with no external data at all.
      a = keras.Input(
          tensor=keras.backend.variables_module.Variable(input_a_np,
                                                         dtype='float32'))
      a_2 = keras.layers.Dense(4, name='dense_1')(a)
      a_2 = keras.layers.Dropout(0.5, name='dropout')(a_2)
      model = keras.models.Model(a, a_2)
      model.add_loss(keras.backend.mean(a_2))

      model.compile(optimizer='rmsprop',
                    loss=None,
                    metrics=['mean_squared_error'])

      # test train_on_batch
      out = model.train_on_batch(None, None)
      out = model.test_on_batch(None, None)
      out = model.predict_on_batch(None)

      # test fit
      with self.assertRaises(ValueError):
        out = model.fit(None, None, epochs=1, batch_size=10)
      out = model.fit(None, None, epochs=1, steps_per_epoch=1)

      # test fit with validation data
      with self.assertRaises(ValueError):
        out = model.fit(None, None, epochs=1,
                        steps_per_epoch=None,
                        validation_steps=2)
      out = model.fit(None, None, epochs=1,
                      steps_per_epoch=2,
                      validation_steps=2)

      # test evaluate
      with self.assertRaises(ValueError):
        out = model.evaluate(None, None, batch_size=10)
      out = model.evaluate(None, None, steps=3)

      # test predict
      with self.assertRaises(ValueError):
        out = model.predict(None, batch_size=10)
      out = model.predict(None, steps=3)
      self.assertEqual(out.shape, (10 * 3, 4))

      # Test multi-output model with no external data at all.
      a = keras.Input(
          tensor=keras.backend.variables_module.Variable(input_a_np,
                                                         dtype='float32'))
      a_1 = keras.layers.Dense(4, name='dense_1')(a)
      a_2 = keras.layers.Dropout(0.5, name='dropout')(a_1)
      model = keras.models.Model(a, [a_1, a_2])
      model.add_loss(keras.backend.mean(a_2))

      model.compile(optimizer='rmsprop',
                    loss=None,
                    metrics=['mean_squared_error'])

      # test train_on_batch
      out = model.train_on_batch(None, None)
      out = model.test_on_batch(None, None)
      out = model.predict_on_batch(None)

      # test fit
      with self.assertRaises(ValueError):
        out = model.fit(None, None, epochs=1, batch_size=10)
      out = model.fit(None, None, epochs=1, steps_per_epoch=1)

      # test fit with validation data
      out = model.fit(None, None, epochs=1,
                      steps_per_epoch=2,
                      validation_steps=2)

      # test evaluate
      with self.assertRaises(ValueError):
        out = model.evaluate(None, None, batch_size=10)
      out = model.evaluate(None, None, steps=3)

      # test predict
      with self.assertRaises(ValueError):
        out = model.predict(None, batch_size=10, verbose=1)
      out = model.predict(None, steps=3)
      self.assertEqual(len(out), 2)
      self.assertEqual(out[0].shape, (10 * 3, 4))
      self.assertEqual(out[1].shape, (10 * 3, 4))

  def test_target_tensors(self):
    with self.test_session():
      # single-output, as list
      model = keras.models.Sequential()
      model.add(keras.layers.Dense(4, input_shape=(4,), name='dense'))
      input_val = np.random.random((10, 4))
      target_val = np.random.random((10, 4))
      target = keras.backend.variable(target_val)
      model.compile(optimizer='rmsprop', loss='mse', target_tensors=[target])
      model.train_on_batch(input_val, None)

      # single-output, as dict
      model.compile(optimizer='rmsprop', loss='mse',
                    target_tensors={'dense': target})
      model.train_on_batch(input_val, None)

      # test invalid arguments
      with self.assertRaises(TypeError):
        model.compile(optimizer='rmsprop', loss='mse',
                      target_tensors=set())
      with self.assertRaises(ValueError):
        model.compile(optimizer='rmsprop', loss='mse',
                      target_tensors=[target, target])
      with self.assertRaises(ValueError):
        model.compile(optimizer='rmsprop', loss='mse',
                      target_tensors={'dense2': None})
      with self.assertRaises(ValueError):
        model.compile(optimizer='rmsprop', loss='mse',
                      target_tensors=[target])
        model.train_on_batch(input_val, target_val)

      # multi-output, as list
      input_val = np.random.random((10, 4))
      target_val_a = np.random.random((10, 4))
      target_val_b = np.random.random((10, 4))
      target_a = keras.backend.variable(target_val_a)
      target_b = keras.backend.variable(target_val_b)

      inputs = keras.layers.Input(shape=(4,))
      output_a = keras.layers.Dense(4, name='dense_a')(inputs)
      output_b = keras.layers.Dense(4, name='dense_b')(inputs)
      model = keras.models.Model(inputs, [output_a, output_b])
      model.compile(optimizer='rmsprop', loss='mse',
                    target_tensors=[target_a, target_b])
      model.train_on_batch(input_val, None)

      # multi-output, as dict
      model.compile(optimizer='rmsprop', loss='mse',
                    target_tensors={'dense_a': target_a,
                                    'dense_b': target_b})
      model.train_on_batch(input_val, None)

      # test with sample weights
      model.compile(optimizer='rmsprop', loss='mse',
                    target_tensors=[target_a, target_b])
      model.train_on_batch(input_val, None,
                           sample_weight={'dense_a': np.random.random((10,))})

  def test_model_custom_target_tensors(self):
    with self.test_session():
      a = keras.Input(shape=(3,), name='input_a')
      b = keras.Input(shape=(3,), name='input_b')

      a_2 = keras.layers.Dense(4, name='dense_1')(a)
      dp = keras.layers.Dropout(0.5, name='dropout')
      b_2 = dp(b)

      y = keras.backend.placeholder([10, 4], name='y')
      y1 = keras.backend.placeholder([10, 3], name='y1')
      y2 = keras.backend.placeholder([7, 5], name='y2')
      model = keras.models.Model([a, b], [a_2, b_2])

      optimizer = 'rmsprop'
      loss = 'mse'
      loss_weights = [1., 0.5]

      # test list of target tensors
      with self.assertRaises(ValueError):
        model.compile(optimizer, loss, metrics=[], loss_weights=loss_weights,
                      sample_weight_mode=None, target_tensors=[y, y1, y2])
      model.compile(optimizer, loss, metrics=[], loss_weights=loss_weights,
                    sample_weight_mode=None, target_tensors=[y, y1])
      input_a_np = np.random.random((10, 3))
      input_b_np = np.random.random((10, 3))

      output_a_np = np.random.random((10, 4))
      output_b_np = np.random.random((10, 3))

      _ = model.train_on_batch([input_a_np, input_b_np],
                               [output_a_np, output_b_np],
                               {y: np.random.random((10, 4)),
                                y1: np.random.random((10, 3))})
      # test dictionary of target_tensors
      with self.assertRaises(ValueError):
        model.compile(optimizer, loss,
                      metrics=[],
                      loss_weights=loss_weights,
                      sample_weight_mode=None,
                      target_tensors={'does_not_exist': y2})
      # test dictionary of target_tensors
      model.compile(optimizer, loss,
                    metrics=[],
                    loss_weights=loss_weights,
                    sample_weight_mode=None,
                    target_tensors={'dense_1': y, 'dropout': y1})
      _ = model.train_on_batch([input_a_np, input_b_np],
                               [output_a_np, output_b_np],
                               {y: np.random.random((10, 4)),
                                y1: np.random.random((10, 3))})

      # test with custom TF placeholder as target
      pl_target_a = keras.backend.array_ops.placeholder('float32',
                                                        shape=(None, 4))
      model.compile(optimizer='rmsprop', loss='mse',
                    target_tensors={'dense_1': pl_target_a})
      model.train_on_batch([input_a_np, input_b_np],
                           [output_a_np, output_b_np])

  @tf_test_util.run_in_graph_and_eager_modes()
  def test_metric_names_are_identical_in_graph_and_eager(self):
    a = keras.layers.Input(shape=(3,), name='input_a')
    b = keras.layers.Input(shape=(3,), name='input_b')
<<<<<<< HEAD

    dense = keras.layers.Dense(4, name='dense')
    c = dense(a)
    d = dense(b)
    e = keras.layers.Dropout(0.5, name='dropout')(c)

    model = keras.models.Model([a, b], [d, e])

    optimizer = RMSPropOptimizer(learning_rate=0.001)
    loss = 'mse'
    loss_weights = [1., 0.5]
    metrics = ['mae', 'acc']
    model.compile(optimizer, loss, metrics=metrics, loss_weights=loss_weights)
    reference_metric_names = ['loss', 'dense_loss', 'dropout_loss',
                              'dense_mean_absolute_error',
                              'dense_acc',
                              'dropout_mean_absolute_error',
                              'dropout_acc']
    self.assertEqual(reference_metric_names, model.metrics_names)
=======
>>>>>>> ecc7295e

    dense = keras.layers.Dense(4, name='dense')
    c = dense(a)
    d = dense(b)
    e = keras.layers.Dropout(0.5, name='dropout')(c)

    model = keras.models.Model([a, b], [d, e])

    optimizer = RMSPropOptimizer(learning_rate=0.001)
    loss = 'mse'
    loss_weights = [1., 0.5]
    metrics = ['mae', 'acc']
    model.compile(optimizer, loss, metrics=metrics, loss_weights=loss_weights)
    reference_metric_names = ['loss', 'dense_loss', 'dropout_loss',
                              'dense_mean_absolute_error',
                              'dense_acc',
                              'dropout_mean_absolute_error',
                              'dropout_acc']
    self.assertEqual(reference_metric_names, model.metrics_names)


class TestTrainingWithDatasetIterators(test.TestCase):

  def test_training_and_eval_methods_on_iterators_single_io(self):
    with self.test_session():
      x = keras.layers.Input(shape=(3,), name='input')
      y = keras.layers.Dense(4, name='dense')(x)
      model = keras.Model(x, y)

      optimizer = 'rmsprop'
      loss = 'mse'
      metrics = ['mae']
      model.compile(optimizer, loss, metrics=metrics)

      inputs = np.zeros((10, 3))
      targets = np.zeros((10, 4))
      dataset = dataset_ops.Dataset.from_tensor_slices((inputs, targets))
      dataset = dataset.repeat(100)
      dataset = dataset.batch(10)
      iterator = dataset.make_one_shot_iterator()

      model.fit(iterator, epochs=1, steps_per_epoch=2, verbose=0)
      model.evaluate(iterator, steps=2, verbose=0)
      model.predict(iterator, steps=2)
      model.train_on_batch(iterator)
      model.test_on_batch(iterator)
      # Test with validation data
      model.fit(iterator,
                epochs=1, steps_per_epoch=2, verbose=0,
                validation_data=iterator, validation_steps=2)
      # Test with validation split
      with self.assertRaisesRegexp(ValueError,
                                   'you cannot use `validation_split`'):
        model.fit(iterator,
                  epochs=1, steps_per_epoch=2, verbose=0,
                  validation_split=0.5, validation_steps=2)

      # Test invalid usage
      with self.assertRaisesRegexp(ValueError,
                                   'Instead, pass an `Iterator`'):
        model.fit(dataset,
                  epochs=1, steps_per_epoch=2, verbose=0)
      with self.assertRaisesRegexp(ValueError,
                                   'you should not specify a target'):
        model.fit(iterator, iterator,
                  epochs=1, steps_per_epoch=2, verbose=0)

  def test_iterators_running_out_of_data(self):
    with self.test_session():
      x = keras.layers.Input(shape=(3,), name='input')
      y = keras.layers.Dense(4, name='dense')(x)
      model = keras.Model(x, y)

      optimizer = 'rmsprop'
      loss = 'mse'
      metrics = ['mae']
      model.compile(optimizer, loss, metrics=metrics)

      inputs = np.zeros((10, 3))
      targets = np.zeros((10, 4))
      dataset = dataset_ops.Dataset.from_tensor_slices((inputs, targets))
      dataset = dataset.repeat(2)
      dataset = dataset.batch(10)
      iterator = dataset.make_one_shot_iterator()

      with test.mock.patch.object(logging, 'warning') as mock_log:
        model.fit(iterator, epochs=1, steps_per_epoch=3, verbose=0)
        self.assertRegexpMatches(
            str(mock_log.call_args),
            'dataset iterator ran out of data')


if __name__ == '__main__':
  test.main()<|MERGE_RESOLUTION|>--- conflicted
+++ resolved
@@ -23,11 +23,6 @@
 
 import numpy as np
 
-<<<<<<< HEAD
-=======
-from tensorflow.python.data.ops import dataset_ops
-from tensorflow.python.framework import tensor_shape
->>>>>>> ecc7295e
 from tensorflow.python.framework import test_util as tf_test_util
 from tensorflow.python.keras._impl import keras
 from tensorflow.python.keras._impl.keras import testing_utils
@@ -35,13 +30,7 @@
 from tensorflow.python.keras._impl.keras.utils.generic_utils import slice_arrays
 from tensorflow.python.ops import array_ops
 from tensorflow.python.platform import test
-<<<<<<< HEAD
 from tensorflow.python.training.rmsprop import RMSPropOptimizer
-
-=======
-from tensorflow.python.platform import tf_logging as logging
-from tensorflow.python.training.rmsprop import RMSPropOptimizer
->>>>>>> ecc7295e
 
 try:
   import scipy.sparse as scipy_sparse  # pylint: disable=g-import-not-at-top
@@ -1700,7 +1689,6 @@
   def test_metric_names_are_identical_in_graph_and_eager(self):
     a = keras.layers.Input(shape=(3,), name='input_a')
     b = keras.layers.Input(shape=(3,), name='input_b')
-<<<<<<< HEAD
 
     dense = keras.layers.Dense(4, name='dense')
     c = dense(a)
@@ -1720,8 +1708,6 @@
                               'dropout_mean_absolute_error',
                               'dropout_acc']
     self.assertEqual(reference_metric_names, model.metrics_names)
-=======
->>>>>>> ecc7295e
 
     dense = keras.layers.Dense(4, name='dense')
     c = dense(a)
