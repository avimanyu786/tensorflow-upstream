"""Utilities for saving/loading Checkpointable objects."""
# Copyright 2017 The TensorFlow Authors. All Rights Reserved.
#
# Licensed under the Apache License, Version 2.0 (the "License");
# you may not use this file except in compliance with the License.
# You may obtain a copy of the License at
#
#     http://www.apache.org/licenses/LICENSE-2.0
#
# Unless required by applicable law or agreed to in writing, software
# distributed under the License is distributed on an "AS IS" BASIS,
# WITHOUT WARRANTIES OR CONDITIONS OF ANY KIND, either express or implied.
# See the License for the specific language governing permissions and
# limitations under the License.
# ==============================================================================
from __future__ import absolute_import
from __future__ import division
from __future__ import print_function

import abc
import collections
import os
import weakref

from tensorflow.core.protobuf import checkpointable_object_graph_pb2
from tensorflow.python import pywrap_tensorflow
from tensorflow.python.client import session as session_lib
from tensorflow.python.eager import context
from tensorflow.python.eager import def_function
from tensorflow.python.framework import constant_op
from tensorflow.python.framework import dtypes
from tensorflow.python.framework import errors_impl
from tensorflow.python.framework import ops
from tensorflow.python.framework import tensor_shape
from tensorflow.python.lib.io import file_io
from tensorflow.python.ops import array_ops
from tensorflow.python.ops import gen_io_ops as io_ops
from tensorflow.python.ops import init_ops
from tensorflow.python.ops import variable_scope
from tensorflow.python.ops import variables
from tensorflow.python.training import checkpoint_management
from tensorflow.python.training import optimizer as optimizer_v1
from tensorflow.python.training import saver as v1_saver_lib
from tensorflow.python.training.checkpointable import base
from tensorflow.python.training.checkpointable import data_structures
from tensorflow.python.training.checkpointable import tracking
from tensorflow.python.training.saving import functional_saver
from tensorflow.python.training.saving import saveable_object as saveable_object_lib
from tensorflow.python.training.saving import saveable_object_util
from tensorflow.python.util import compat
from tensorflow.python.util import deprecation
from tensorflow.python.util import tf_contextlib
from tensorflow.python.util.tf_export import tf_export


_ESCAPE_CHAR = "."  # For avoiding conflicts with user-specified names.

# Keyword for identifying that the next bit of a checkpoint variable name is a
# slot name. Checkpoint names for slot variables look like:
#
#   <path to variable>/<_OPTIMIZER_SLOTS_NAME>/<path to optimizer>/<slot name>
#
# Where <path to variable> is a full path from the checkpoint root to the
# variable being slotted for.
_OPTIMIZER_SLOTS_NAME = _ESCAPE_CHAR + "OPTIMIZER_SLOT"
# Keyword for separating the path to an object from the name of an
# attribute in checkpoint names. Used like:
#   <path to variable>/<_OBJECT_ATTRIBUTES_NAME>/<name of attribute>
_OBJECT_ATTRIBUTES_NAME = _ESCAPE_CHAR + "ATTRIBUTES"


class _CheckpointRestoreCoordinator(object):
  """Holds the status of an object-based checkpoint load."""

  def __init__(self, object_graph_proto, save_path, save_path_tensor,
               restore_op_cache, saveable_object_cache):
    """Specify the checkpoint being loaded.

    Args:
      object_graph_proto: The CheckpointableObjectGraph protocol buffer
        associated with this checkpoint.
      save_path: A string, the path to the checkpoint, as returned by
        `tf.train.latest_checkpoint`.
      save_path_tensor: A string `Tensor` which contains or will be fed the save
        path.
      restore_op_cache: A dictionary shared between
        `_CheckpointRestoreCoordinator`s for the same Python objects, used to
        look up restore ops by name to avoid re-creating them across multiple
        `restore()` calls.
      saveable_object_cache: A mapping of checkpointable objects -> attribute
        names -> list(`SaveableObject`s), used when `SaveableObjects` must be
        referenced every restore (e.g. for Python state); otherwise they would
        create their own ops every restore.
    """
    self.object_graph_proto = object_graph_proto
    self.restore_uid = ops.uid()
    # Maps from objects to lists of attributes which were in the checkpoint but
    # not loaded into any object, for error checking.
    self.unused_attributes = weakref.WeakKeyDictionary()
    # Dictionary mapping from an id in the protocol buffer flat array to
    # Checkpointable Python objects. This mapping may be deferred if a
    # checkpoint is restored before all dependencies have been tracked. Uses
    # weak references so that partial restorations don't create reference cycles
    # (as objects with deferred dependencies will generally have references to
    # this object).
    self.object_by_proto_id = weakref.WeakValueDictionary()
    # A set of all Python objects we've seen as dependencies, even if we didn't
    # use them (for example because of inconsistent references when
    # loading). Used to make status assertions fail when loading checkpoints
    # that don't quite match.
    self.all_python_objects = _ObjectIdentityWeakSet()
    self.save_path_tensor = save_path_tensor
    self.save_path_string = save_path
    self.dtype_map = pywrap_tensorflow.NewCheckpointReader(
        save_path).get_variable_to_dtype_map()
    # A NewCheckpointReader for the most recent checkpoint, for streaming Python
    # state restoration.
    # When graph building, contains a list of ops to run to restore objects from
    # this checkpoint.
    self.restore_ops = []
    self.restore_ops_by_name = restore_op_cache
    self.saveable_object_cache = saveable_object_cache
    self.new_restore_ops_callback = None
    # A mapping from optimizer proto ids to lists of slot variables to be
    # restored when the optimizer is tracked. Only includes slot variables whose
    # regular variables have already been created, and only for optimizer
    # objects which have not yet been created/tracked.
    self.deferred_slot_restorations = {}
    # A mapping from variable proto ids to lists of slot variables to be
    # restored when the variable is created/tracked. These get shifted over to
    # deferred_slot_restorations if the optimizer hasn't been created when that
    # happens.
    self.slot_restorations = {}
    for node_index, node in enumerate(self.object_graph_proto.nodes):
      for slot_reference in node.slot_variables:
        # `node` refers to an `Optimizer`, since only these have slot variables.
        self.slot_restorations.setdefault(
            slot_reference.original_variable_node_id, []).append(
                base._SlotVariableRestoration(  # pylint: disable=protected-access
                    optimizer_id=node_index,
                    slot_variable_id=slot_reference.slot_variable_node_id,
                    slot_name=slot_reference.slot_name))

  def new_restore_ops(self, new_ops):
    self.restore_ops.extend(new_ops)
    if self.new_restore_ops_callback:
      self.new_restore_ops_callback(new_ops)  # pylint: disable=not-callable

  def restore_saveables(self, tensor_saveables, python_saveables):
    """Run or build restore operations for SaveableObjects.

    Args:
      tensor_saveables: `SaveableObject`s which correspond to Tensors.
      python_saveables: `PythonStateSaveable`s which correspond to Python
        values.

    Returns:
      When graph building, a list of restore operations, either cached or newly
      created, to restore `tensor_saveables`.
    """
    restore_ops = []
    # Eagerly run restorations for Python state.
    reader = pywrap_tensorflow.NewCheckpointReader(
        self.save_path_string)
    for saveable in python_saveables:
      spec_names = [spec.name for spec in saveable.specs]
      saveable.python_restore(
          [reader.get_tensor(name) for name in spec_names])

    # If we have new SaveableObjects, extract and cache restore ops.
    if tensor_saveables:
      validated_saveables = saveable_object_util.validate_and_slice_inputs(
          tensor_saveables)
      validated_names = set(saveable.name for saveable in validated_saveables)
      if set(tensor_saveables.keys()) != validated_names:
        raise AssertionError(
            ("Saveable keys changed when validating. Got back %s, was "
             "expecting %s") % (tensor_saveables.keys(), validated_names))
      new_restore_ops = functional_saver.restore_from_saveable_objects(
          self.save_path_tensor, validated_saveables)
      if not context.executing_eagerly():
        restore_ops.extend(new_restore_ops)
        for saveable, restore_op in zip(validated_saveables, new_restore_ops):
          assert saveable.name not in self.restore_ops_by_name
          self.restore_ops_by_name[saveable.name] = restore_op
    return restore_ops


class _NameBasedRestoreCoordinator(object):
  """Keeps the status of a name-based checkpoint restore."""

  def __init__(self, save_path, dtype_map=None):
    self.save_path = save_path
    self.dtype_map = dtype_map
    self.unused_attributes = weakref.WeakKeyDictionary()
    self.restore_uid = ops.uid()

  def globally_named_object_attributes(self, checkpointable):
    """Create globally named SaveableObjects from attributes.

    If an object's attribute has no global name specified (default construction
    for the SaveableObject factory), records the failure in
    `self.unused_attributes` (which can then be used to make status assertions
    fail; see `NameBasedSaverStatus`).

    Args:
      checkpointable: An object to save.

    Yields:
      SaveableObjects for `checkpointable`'s attributes.
    """
    for attribute_name, saveable_factory in (
        checkpointable._gather_saveables_for_checkpoint().items()):  # pylint: disable=protected-access
      if callable(saveable_factory):
        try:
          # This saveable object factory does not have a default name= argument,
          # which means there's no way to save/restore it using a name-based
          # checkpoint. Ignore the error now and make sure assert_consumed()
          # fails.
          saveable = saveable_factory()
        except TypeError:
          self.unused_attributes.setdefault(checkpointable, []).append(
              attribute_name)
          continue
      else:
        saveable = saveable_factory
      names_to_saveables = saveable_object_util.op_list_to_dict(
          [saveable],
          convert_variable_to_tensor=False)
      for name, op in names_to_saveables.items():
        for saveable_object in saveable_object_util.saveable_objects_for_op(
            op=op, name=name):
          yield saveable_object

  def eager_restore(self, checkpointable):
    """Runs restore ops for `checkpointable`'s attributes."""
    # When graph building, we don't add any restore ops to the graph until
    # run_restore_ops/initialize_or_restore on the status object for name-based
    # checkpoints.
    assert context.executing_eagerly()
    for saveable in self.globally_named_object_attributes(
        checkpointable):
      restored_tensors = []
      tensor_missing = False
      for spec in saveable.specs:
        if spec.name in self.dtype_map:
          with ops.device("cpu:0"):
            restored, = io_ops.restore_v2(
                prefix=self.save_path,
                tensor_names=[spec.name],
                shape_and_slices=[""],
                dtypes=[self.dtype_map[spec.name]],
                name="%s_checkpoint_read" % (spec.name,))
          restored_tensors.append(array_ops.identity(restored))
        else:
          tensor_missing = True

      if not tensor_missing:
        # Ignores values missing from the checkpoint, as with object-based
        # restore. Status assertions can be used to check exact matches,
        # although it's unlikely to ever happen for name-based checkpoints.
        saveable.restore(restored_tensors=restored_tensors,
                         restored_shapes=None)


# TODO(allenl): If this ends up in a public API, consider adding LINT.IfChange
# or consolidating the implementation with get_variable.
def _default_getter(name, shape, dtype, initializer=None,
                    partition_info=None, **kwargs):
  """A pared-down version of get_variable which does not reuse variables."""
  dtype = dtypes.as_dtype(dtype)
  shape_object = tensor_shape.as_shape(shape)
  with ops.init_scope():
    if initializer is None:
      initializer, initializing_from_value = (
          variable_scope._get_default_variable_store()._get_default_initializer(  # pylint: disable=protected-access
              name=name, shape=shape_object, dtype=dtype))
    else:
      initializing_from_value = not callable(initializer)
    # Same logic as get_variable
    variable_dtype = dtype.base_dtype
    if initializing_from_value:
      if shape is not None:
        raise ValueError("If initializer is a constant, do not specify shape.")
      initial_value = initializer
    else:
      # Instantiate initializer if provided initializer is a type object.
      if isinstance(initializer, type(init_ops.Initializer)):
        initializer = initializer(dtype=dtype)
      def initial_value():
        return initializer(
            shape_object.as_list(), dtype=dtype, partition_info=partition_info)
    return variables.VariableV1(
        initial_value=initial_value,
        name=name,
        dtype=variable_dtype,
        use_resource=True,
        **kwargs
    )


def add_variable(checkpointable, name, shape=None, dtype=dtypes.float32,
                 initializer=None):
  """Add a variable to a Checkpointable with no scope influence."""
  return checkpointable._add_variable_with_custom_getter(  # pylint: disable=protected-access
      name=name, shape=shape, dtype=dtype,
      initializer=initializer, getter=_default_getter)


def object_metadata(save_path):
  """Retrieves information about the objects in a checkpoint.

  Example usage:

  ```python
  object_graph = tf.contrib.checkpoint.object_metadata(
      tf.train.latest_checkpoint(checkpoint_directory))
  ckpt_variable_names = set()
  for node in object_graph.nodes:
    for attribute in node.attributes:
      ckpt_variable_names.add(attribute.full_name)
  ```

  Args:
    save_path: The path to the checkpoint, as returned by `save` or
      `tf.train.latest_checkpoint`.
  Returns:
    A parsed `tf.contrib.checkpoint.CheckpointableObjectGraph` protocol buffer.
  Raises:
    ValueError: If an object graph was not found in the checkpoint.
  """
  reader = pywrap_tensorflow.NewCheckpointReader(save_path)
  try:
    object_graph_string = reader.get_tensor(
        base.OBJECT_GRAPH_PROTO_KEY)
  except errors_impl.NotFoundError:
    raise ValueError(
        ('The specified checkpoint "%s" does not appear to be object-based (it '
         'is missing the key "%s"). Likely it was created with a name-based '
         'saver and does not contain an object dependency graph.') % (
             save_path, base.OBJECT_GRAPH_PROTO_KEY))
  object_graph_proto = (
      checkpointable_object_graph_pb2.CheckpointableObjectGraph())
  object_graph_proto.ParseFromString(object_graph_string)
  return object_graph_proto


class _ObjectIdentityWrapper(object):
  """Wraps an object, mapping __eq__ on wrapper to "is" on wrapped.

  Since __eq__ is based on object identity, it's safe to also define __hash__
  based on object ids. This lets us add unhashable types like checkpointable
  _ListWrapper objects to object-identity collections.
  """

  def __init__(self, wrapped):
    self._wrapped = wrapped

  @property
  def unwrapped(self):
    return self._wrapped

  def __eq__(self, other):
    if isinstance(other, _ObjectIdentityWrapper):
      return self._wrapped is other._wrapped  # pylint: disable=protected-access
    return self._wrapped is other

  def __hash__(self):
    # Wrapper id() is also fine for weakrefs. In fact, we rely on
    # id(weakref.ref(a)) == id(weakref.ref(a)) and weakref.ref(a) is
    # weakref.ref(a) in _WeakObjectIdentityWrapper.
    return id(self._wrapped)


class _WeakObjectIdentityWrapper(_ObjectIdentityWrapper):

  def __init__(self, wrapped):
    super(_WeakObjectIdentityWrapper, self).__init__(weakref.ref(wrapped))

  @property
  def unwrapped(self):
    return self._wrapped()


class ObjectIdentityDictionary(collections.MutableMapping):
  """A mutable mapping data structure which compares using "is".

  This is necessary because we have checkpointable objects (_ListWrapper) which
  have behavior identical to built-in Python lists (including being unhashable
  and comparing based on the equality of their contents by default).
  """

  def __init__(self):
    self._storage = {}

  def _wrap_key(self, key):
    return _ObjectIdentityWrapper(key)

  def __getitem__(self, key):
    return self._storage[self._wrap_key(key)]

  def __setitem__(self, key, value):
    self._storage[self._wrap_key(key)] = value

  def __delitem__(self, key):
    del self._storage[self._wrap_key(key)]

  def __len__(self):
    return len(self._storage)

  def __iter__(self):
    for key in self._storage:
      yield key.unwrapped


class _ObjectIdentityWeakKeyDictionary(ObjectIdentityDictionary):
  """Like weakref.WeakKeyDictionary, but compares objects with "is"."""

  def _wrap_key(self, key):
    return _WeakObjectIdentityWrapper(key)

  def __len__(self):
    # Iterate, discarding old weak refs
    return len(list(self._storage))

  def __iter__(self):
    keys = self._storage.keys()
    for key in keys:
      unwrapped = key.unwrapped
      if unwrapped is None:
        del self[key]
      else:
        yield unwrapped


class _ObjectIdentitySet(collections.MutableSet):
  """Like the built-in set, but compares objects with "is"."""

  def __init__(self, *args):
    self._storage = set([self._wrap_key(obj) for obj in list(*args)])

  def _wrap_key(self, key):
    return _ObjectIdentityWrapper(key)

  def __contains__(self, key):
    return self._wrap_key(key) in self._storage

  def discard(self, key):
    self._storage.discard(self._wrap_key(key))

  def add(self, key):
    self._storage.add(self._wrap_key(key))

  def __len__(self):
    return len(self._storage)

  def __iter__(self):
    keys = list(self._storage)
    for key in keys:
      yield key.unwrapped


class _ObjectIdentityWeakSet(_ObjectIdentitySet):
  """Like weakref.WeakSet, but compares objects with "is"."""

  def _wrap_key(self, key):
    return _WeakObjectIdentityWrapper(key)

  def __len__(self):
    # Iterate, discarding old weak refs
    return len([_ for _ in self])

  def __iter__(self):
    keys = list(self._storage)
    for key in keys:
      unwrapped = key.unwrapped
      if unwrapped is None:
        self.discard(key)
      else:
        yield unwrapped


def _breadth_first_checkpointable_traversal(root_checkpointable):
  """Find shortest paths to all variables owned by dependencies of root."""
  bfs_sorted = []
  to_visit = collections.deque([root_checkpointable])
  path_to_root = ObjectIdentityDictionary()
  path_to_root[root_checkpointable] = ()
  while to_visit:
    current_checkpointable = to_visit.popleft()
    if isinstance(current_checkpointable, tracking.NotCheckpointable):
      raise NotImplementedError(
          ("The object %s does not support object-based saving. File a feature "
           "request if this limitation bothers you. In the meantime, you can "
           "remove the dependency on this object and save everything else.")
          % (current_checkpointable,))
    current_checkpointable._maybe_initialize_checkpointable()  # pylint: disable=protected-access
    bfs_sorted.append(current_checkpointable)
    for child_checkpointable in (
        current_checkpointable._checkpoint_dependencies):  # pylint: disable=protected-access
      if child_checkpointable.ref not in path_to_root:
        path_to_root[child_checkpointable.ref] = (
            path_to_root[current_checkpointable] + (child_checkpointable,))
        to_visit.append(child_checkpointable.ref)
  return bfs_sorted, path_to_root


def _escape_local_name(name):
  # We need to support slashes in local names for compatibility, since this
  # naming scheme is being patched in to things like Layer.add_variable where
  # slashes were previously accepted. We also want to use slashes to indicate
  # edges traversed to reach the variable, so we escape forward slashes in
  # names.
  return (name.replace(_ESCAPE_CHAR, _ESCAPE_CHAR + _ESCAPE_CHAR)
          .replace(r"/", _ESCAPE_CHAR + "S"))


def _object_prefix_from_path(path_to_root):
  return "/".join(
      (_escape_local_name(checkpointable.name)
       for checkpointable in path_to_root))


def _slot_variable_naming_for_optimizer(optimizer_path):
  """Make a function for naming slot variables in an optimizer."""
  # Name slot variables:
  #
  #   <variable name>/<_OPTIMIZER_SLOTS_NAME>/<optimizer path>/<slot name>
  #
  # where <variable name> is exactly the checkpoint name used for the original
  # variable, including the path from the checkpoint root and the local name in
  # the object which owns it. Note that we only save slot variables if the
  # variable it's slotting for is also being saved.

  optimizer_identifier = "/%s/%s/" % (_OPTIMIZER_SLOTS_NAME, optimizer_path)

  def _name_slot_variable(variable_path, slot_name):
    """With an optimizer specified, name a slot variable."""
    return (variable_path
            + optimizer_identifier
            + _escape_local_name(slot_name))

  return _name_slot_variable


def _serialize_slot_variables(checkpointable_objects, node_ids, object_names):
  """Gather and name slot variables."""
  non_slot_objects = list(checkpointable_objects)
  slot_variables = ObjectIdentityDictionary()
  for checkpointable in non_slot_objects:
    if (isinstance(checkpointable, optimizer_v1.Optimizer)
        # TODO(b/110718070): Fix Keras imports.
        or hasattr(checkpointable, "_create_or_restore_slot_variable")):
      naming_scheme = _slot_variable_naming_for_optimizer(
          optimizer_path=object_names[checkpointable])
      slot_names = checkpointable.get_slot_names()
      for slot_name in slot_names:
        for original_variable_node_id, original_variable in enumerate(
            non_slot_objects):
          try:
            slot_variable = checkpointable.get_slot(
                original_variable, slot_name)
          except (AttributeError, KeyError):
            slot_variable = None
          if slot_variable is None:
            continue
          slot_variable._maybe_initialize_checkpointable()  # pylint: disable=protected-access
          if slot_variable._checkpoint_dependencies:  # pylint: disable=protected-access
            # TODO(allenl): Gather dependencies of slot variables.
            raise NotImplementedError(
                "Currently only variables with no dependencies can be saved as "
                "slot variables. File a feature request if this limitation "
                "bothers you.")
          if slot_variable in node_ids:
            raise NotImplementedError(
                "A slot variable was re-used as a dependency of a "
                "Checkpointable object. This is not currently allowed. File a "
                "feature request if this limitation bothers you.")
          checkpoint_name = naming_scheme(
              variable_path=object_names[original_variable],
              slot_name=slot_name)
          object_names[slot_variable] = checkpoint_name
          slot_variable_node_id = len(checkpointable_objects)
          node_ids[slot_variable] = slot_variable_node_id
          checkpointable_objects.append(slot_variable)
          slot_variable_proto = (
              checkpointable_object_graph_pb2.CheckpointableObjectGraph
              .CheckpointableObject.SlotVariableReference(
                  slot_name=slot_name,
                  original_variable_node_id=original_variable_node_id,
                  slot_variable_node_id=slot_variable_node_id))
          slot_variables.setdefault(checkpointable, []).append(
              slot_variable_proto)
  return slot_variables


def _add_attributes_to_object_graph(
    checkpointable_objects, object_graph_proto, node_ids, object_names,
    saveables_cache, object_map):
  """Create SaveableObjects and corresponding SerializedTensor protos."""
  named_saveable_objects = []
  if saveables_cache is None:
    # No SaveableObject caching. Either we're executing eagerly, or building a
    # static save which is specialized to the current Python state.
    feed_additions = None
  else:
    # If we are caching SaveableObjects, we need to build up a feed_dict with
    # functions computing volatile Python state to be saved with the checkpoint.
    feed_additions = {}
  for checkpoint_id, (checkpointable, object_proto) in enumerate(
      zip(checkpointable_objects, object_graph_proto.nodes)):
    assert node_ids[checkpointable] == checkpoint_id
    object_name = object_names[checkpointable]
    if object_map:
      object_to_save = object_map.get(checkpointable, checkpointable)
    else:
      object_to_save = checkpointable
    if saveables_cache is not None:
      cached_attributes = saveables_cache.setdefault(object_to_save, {})
    else:
      cached_attributes = None

    for name, saveable_factory in (
        object_to_save._gather_saveables_for_checkpoint().items()):  # pylint: disable=protected-access
      attribute = object_proto.attributes.add()
      attribute.name = name
      attribute.checkpoint_key = "%s/%s/%s" % (
          object_name, _OBJECT_ATTRIBUTES_NAME, _escape_local_name(name))
      if cached_attributes is None:
        saveables = None
      else:
        saveables = cached_attributes.get(name, None)
        if saveables is not None:
          for saveable in saveables:
            if attribute.checkpoint_key not in saveable.name:
              # The checkpoint key for this SaveableObject is different. We need
              # to re-create it.
              saveables = None
              del cached_attributes[name]
              break
      if saveables is None:
        if callable(saveable_factory):
          maybe_saveable = saveable_factory(name=attribute.checkpoint_key)
        else:
          maybe_saveable = saveable_factory
        if isinstance(maybe_saveable, saveable_object_lib.SaveableObject):
          saveables = (maybe_saveable,)
        else:
          # Figure out the name-based Saver's name for this variable. If it's
          # already a SaveableObject we'd just get the checkpoint key back, so
          # we leave full_name blank.
          saver_dict = saveable_object_util.op_list_to_dict(
              [maybe_saveable], convert_variable_to_tensor=False)
          full_name, = saver_dict.keys()
          saveables = tuple(saveable_object_util.saveable_objects_for_op(
              op=maybe_saveable, name=attribute.checkpoint_key))
          for saveable in saveables:
            saveable.full_name = full_name
        for saveable in saveables:
          if attribute.checkpoint_key not in saveable.name:
            raise AssertionError(
                ("The object %s produced a SaveableObject with name '%s' for "
                 "attribute '%s'. Expected a name containing '%s'.")
                % (checkpointable, name, saveable.name,
                   attribute.checkpoint_key))
        if cached_attributes is not None:
          cached_attributes[name] = saveables

      optional_restore = None
      for saveable in saveables:
        if optional_restore is None:
          optional_restore = saveable.optional_restore
        else:
          optional_restore = optional_restore and saveable.optional_restore

        if hasattr(saveable, "full_name"):
          attribute.full_name = saveable.full_name
        if isinstance(saveable, base.PythonStateSaveable):
          if feed_additions is None:
            assert saveables_cache is None
            # If we're not caching saveables, then we're either executing
            # eagerly or building a static save/restore (e.g. for a
            # SavedModel). In either case, we should embed the current Python
            # state in the graph rather than relying on a feed dict.
            saveable = saveable.freeze()
          else:
            saveable_feed_dict = saveable.feed_dict_additions()
            for new_feed_key in saveable_feed_dict.keys():
              if new_feed_key in feed_additions:
                raise AssertionError(
                    ("The object %s tried to feed a value for the Tensor %s "
                     "when saving, but another object is already feeding a "
                     "value.")
                    % (checkpointable, new_feed_key))
            feed_additions.update(saveable_feed_dict)
        named_saveable_objects.append(saveable)
      if optional_restore is None:
        optional_restore = False
      attribute.optional_restore = optional_restore

  return named_saveable_objects, feed_additions


def fill_object_graph_proto(checkpointable_objects,
                            node_ids,
                            slot_variables,
                            object_graph_proto=None):
  """Name non-slot `Checkpointable`s and add them to `object_graph_proto`."""
  if object_graph_proto is None:
    object_graph_proto = (
        checkpointable_object_graph_pb2.CheckpointableObjectGraph())
  for checkpoint_id, checkpointable in enumerate(checkpointable_objects):
    assert node_ids[checkpointable] == checkpoint_id
    object_proto = object_graph_proto.nodes.add()
    object_proto.slot_variables.extend(slot_variables.get(checkpointable, ()))
    for child in checkpointable._checkpoint_dependencies:  # pylint: disable=protected-access
      child_proto = object_proto.children.add()
      child_proto.node_id = node_ids[child.ref]
      child_proto.local_name = child.name
  return object_graph_proto


def _serialize_gathered_objects(
    checkpointable_objects, path_to_root, saveables_cache, object_map):
  """Create SaveableObjects and protos for gathered objects."""
  object_names = ObjectIdentityDictionary()
  for obj, path in path_to_root.items():
    object_names[obj] = _object_prefix_from_path(path)
  node_ids = ObjectIdentityDictionary()
  for node_id, node in enumerate(checkpointable_objects):
    node_ids[node] = node_id
  slot_variables = _serialize_slot_variables(
      checkpointable_objects=checkpointable_objects,
      node_ids=node_ids,
      object_names=object_names)
  object_graph_proto = fill_object_graph_proto(
      checkpointable_objects=checkpointable_objects,
      node_ids=node_ids,
      slot_variables=slot_variables)
  named_saveable_objects, feed_additions = _add_attributes_to_object_graph(
      checkpointable_objects=checkpointable_objects,
      object_graph_proto=object_graph_proto,
      node_ids=node_ids,
      object_names=object_names,
      saveables_cache=saveables_cache,
      object_map=object_map)
  return named_saveable_objects, object_graph_proto, feed_additions


def _serialize_object_graph(root_checkpointable, saveables_cache):
  """Determine checkpoint keys for variables and build a serialized graph.

  Non-slot variables are keyed based on a shortest path from the root saveable
  to the object which owns the variable (i.e. the one which called
  `Checkpointable._add_variable` to create it).

  Slot variables are keyed based on a shortest path to the variable being
  slotted for, a shortest path to their optimizer, and the slot name.

  Args:
    root_checkpointable: A `Checkpointable` object whose variables (including
      the variables of dependencies, recursively) should be saved.
    saveables_cache: A dictionary mapping `Checkpointable` objects -> attribute
      names -> SaveableObjects, used to avoid re-creating SaveableObjects when
      graph building.

  Returns:
    A tuple of (named_variables, object_graph_proto, feed_additions):
      named_variables: A dictionary mapping names to variable objects.
      object_graph_proto: A CheckpointableObjectGraph protocol buffer containing
        the serialized object graph and variable references.
      feed_additions: A dictionary mapping from Tensors to values which should
        be fed when saving.

  Raises:
    ValueError: If there are invalid characters in an optimizer's slot names.
  """
  checkpointable_objects, path_to_root = (
      _breadth_first_checkpointable_traversal(root_checkpointable))
  return _serialize_gathered_objects(
      checkpointable_objects, path_to_root, saveables_cache, object_map=None)


def named_saveables(root_checkpointable):
  """Gather list of all SaveableObjects in the Checkpointable object."""
  return _serialize_object_graph(root_checkpointable, None)[0]


def find_objects(root_checkpointable):
  """Find and number objects which are dependencies of `root_checkpointable`."""
  checkpointable_objects, path_to_root = (
      _breadth_first_checkpointable_traversal(root_checkpointable))
  object_names = ObjectIdentityDictionary()
  for obj, path in path_to_root.items():
    object_names[obj] = _object_prefix_from_path(path)
  node_ids = ObjectIdentityDictionary()
  for node_id, node in enumerate(checkpointable_objects):
    node_ids[node] = node_id
  slot_variables = _serialize_slot_variables(
      checkpointable_objects=checkpointable_objects,
      node_ids=node_ids,
      object_names=object_names)
  return checkpointable_objects, node_ids, slot_variables


def list_objects(root_checkpointable):
  """Traverse the object graph and list all accessible objects.

  Looks for `Checkpointable` objects which are dependencies of
  `root_checkpointable`. Includes slot variables only if the variable they are
  slotting for and the optimizer are dependencies of `root_checkpointable`
  (i.e. if they would be saved with a checkpoint).

  Args:
    root_checkpointable: A `Checkpointable` object whose dependencies should be
      flattened.
  Returns:
    A flat list of objects.
  """
  checkpointable_objects, _, _ = find_objects(root_checkpointable)
  return checkpointable_objects


def gather_initializers(root_checkpointable):
  """Traverse the object graph and find initialization ops.

  Looks for `Checkpointable` objects which are dependencies of
  `root_checkpointable` and which have an `initializer` property. Includes
  initializers for slot variables only if the variable they are slotting for and
  the optimizer are dependencies of `root_checkpointable` (i.e. if they would be
  saved with a checkpoint).

  Args:
    root_checkpointable: A `Checkpointable` object to gather initializers for.
  Returns:
    A list of initialization ops.
  """
  checkpointable_objects = list_objects(root_checkpointable)
  return [c.initializer for c in checkpointable_objects
          if hasattr(c, "initializer") and c.initializer is not None]


@tf_contextlib.contextmanager
def capture_dependencies(template):
  """Capture variables created within this scope as `Template` dependencies.

  Requires that `template.variable_scope` is active.

  This scope is intended as a compatibility measure, allowing a checkpointable
  object to add dependencies on variables created in a block of code which is
  not aware of object-based saving (and instead uses variable names
  heavily). This is how `Template` objects add dependencies on variables and
  sub-`Template`s. Where possible, use `tf.make_template` directly.

  Args:
    template: The `Template` object to register dependencies with.

  Yields:
    None (when used as a context manager).
  """
  name_prefix = template.variable_scope.name

  def _checkpointable_custom_creator(next_creator, name, initial_value,
                                     checkpointable_parent=None, **kwargs):
    """A variable creation hook which adds Checkpointable dependencies.

    Set for example during a `Template`'s first wrapped function
    execution. Ensures that (a) `template` depends on any checkpointable
    objects using their own `capture_dependencies` scope inside this scope which
    create variables, and (b) that any variables not in a more deeply nested
    scope are added as dependencies directly.

    The `checkpointable_parent` argument is passed between custom creators but
    ignored when the variable object itself is created. This argument indicates
    (if not `None`) that a more deeply nested scope has already added the
    variable as a dependency, and that parent scopes should add a dependency on
    that object rather than on the variable directly.

    Args:
      next_creator: See `variable_scope.variable_creator_scope`; the next
        creator in the chain.
      name: The (full, scope-influenced) name of the variable. The `name_prefix`
        itself is stripped for the purposes of object-based dependency tracking,
        but scopes opened within this scope are respected.
      initial_value: See `variable_scope.variable_creator_scope`. Taken
        explicitly so the argument can be re-named and used with
        `Checkpointable._add_variable_with_custom_getter`.
      checkpointable_parent: If not None, a more deeply nested checkpointable
        object and its name prefix which were passed to `capture_dependencies`
        to add a dependency on (rather than depending on the variable directly).
      **kwargs: Passed through to the next creator.

    Returns:
      The output of `next_creator`: the fetched/created variable object.
    """
    def _call_next_creator_renaming_initializer(initializer, **inner_kwargs):
      inner_kwargs.pop("name")  # Ignored; this is the scope-stripped name which
      # we don't want to propagate.
      return next_creator(
          initial_value=initializer,
          name=name,
          **inner_kwargs)
    if name is not None and name.startswith(name_prefix):
      scope_stripped_name = name[len(name_prefix) + 1:]
      if not checkpointable_parent:
        return template._add_variable_with_custom_getter(  # pylint: disable=protected-access
            initializer=initial_value,
            name=scope_stripped_name,
            getter=_call_next_creator_renaming_initializer,
            # Disable error checking for Checkpointable. Exceptions are instead
            # raised if necessary when the object-based saver tries to
            # save/restore the object.
            overwrite=True,
            checkpointable_parent=(template, name_prefix),
            **kwargs)
      else:
        parent_object, parent_name_prefix = checkpointable_parent
        template._track_checkpointable(  # pylint: disable=protected-access
            parent_object,
            name=parent_name_prefix[len(name_prefix) + 1:],
            overwrite=True)
    return next_creator(
        name=name, initial_value=initial_value,
        checkpointable_parent=(template, name_prefix), **kwargs)

  with variable_scope.variable_creator_scope(_checkpointable_custom_creator):
    yield


class _LoadStatus(object):
  """Abstract base for load status callbacks."""

  @abc.abstractmethod
  def assert_consumed(self):
    """Raises an exception unless a non-trivial restoration has completed."""
    pass

  @abc.abstractmethod
  def assert_existing_objects_matched(self):
    """Raises an exception unless existing Python objects have been matched."""
    pass

  @abc.abstractmethod
  def assert_nontrivial_match(self):
    """Raises an exception if only the root object matched."""
    pass

  @abc.abstractmethod
  def run_restore_ops(self, session=None):
    """Runs restore ops from the checkpoint. Requires a valid checkpoint."""
    pass

  @abc.abstractmethod
  def initialize_or_restore(self, session=None):
    """Runs restore ops from the checkpoint, or initializes variables."""
    pass


def streaming_restore(status, session=None):
  """When graph building, runs restore ops as soon as they come in.

  Args:
    status: A _LoadStatus objects from an object-based saver's
      restore(). Streaming restore from name-based checkpoints is not currently
      supported.
    session: A session to run new restore ops in.
  """
  if context.executing_eagerly():
    # Streaming restore is the default/only behavior when executing eagerly.
    return
  if session is None:
    session = ops.get_default_session()
  if isinstance(status, NameBasedSaverStatus):
    raise NotImplementedError(
        "Streaming restore not supported from name-based checkpoints. File a "
        "feature request if this limitation bothers you.")
  status.run_restore_ops(session=session)
  # pylint: disable=protected-access
  status._checkpoint.new_restore_ops_callback = (
      lambda ops: session.run(ops, feed_dict=status._feed_dict))
  # pylint: enable=protected-access


class CheckpointLoadStatus(_LoadStatus):
  """Checks the status of checkpoint loading and manages restore ops.

  Returned from `Saver.restore`. Since `restore` may defer the loading of values
  in the checkpoint which don't yet have corresponding Python objects,
  `CheckpointLoadStatus` provides a callback to verify that checkpoint loading
  is complete (`assert_consumed`).

  When graph building, `restore` does not run restore ops itself since their
  creation may be deferred. The `run_restore_ops` method must be called once all
  Python objects with values to restore have been created and added to the
  dependency graph (this does not necessarily have to be the whole checkpoint;
  calling `run_restore_ops` while `assert_consumed` fails is supported and will
  partially restore the checkpoint).

  See `Saver.restore` for usage examples.
  """

  def __init__(self, checkpoint, feed_dict, root_checkpointable):
    self._checkpoint = checkpoint
    self._feed_dict = feed_dict
    self._root_checkpointable = root_checkpointable

  def assert_consumed(self):
    """Asserts that all objects in the checkpoint have been created/matched.

    Returns:
      `self` for chaining.
    Raises:
      AssertionError: If there are any Python objects in the dependency graph
        which have not been restored from this checkpoint or a later `restore`,
        or if there are any checkpointed values which have not been matched to
        Python objects.
    """
    self.assert_existing_objects_matched()
    for node_id, node in enumerate(self._checkpoint.object_graph_proto.nodes):
      checkpointable = self._checkpoint.object_by_proto_id.get(node_id, None)
      if checkpointable is None:
        raise AssertionError("Unresolved object in checkpoint: %s" % (node,))
    if self._checkpoint.slot_restorations:
      # Sanity check; this collection should be clear if everything has been
      # restored.
      raise AssertionError("Unresolved slot restorations: %s" % (
          self._checkpoint.slot_restorations,))
    if self._checkpoint.unused_attributes:
      raise AssertionError(
          ("Unused attributes in these objects (the attributes exist in the "
           "checkpoint but not in the objects): %s") % (
               list(self._checkpoint.unused_attributes.items()),))
    return self

  def assert_existing_objects_matched(self):
    """Asserts that checkpointable Python objects have been matched.

    Note that this is a weaker assertion than `assert_consumed`. It will only
    fail for existing Python objects which are (transitive) dependencies of the
    root object and which do not have an entry in the checkpoint.

    It will not fail, for example, if a `tf.keras.Layer` object has not yet been
    built and so has not created any `tf.Variable` objects.

    Returns:
      `self` for chaining.

    Raises:
      AssertionError: If a Python object exists in the transitive dependencies
        of the root object but does not have a value in the checkpoint.
    """
    for node_id, node in enumerate(self._checkpoint.object_graph_proto.nodes):
      checkpointable = self._checkpoint.object_by_proto_id.get(node_id, None)
      if (checkpointable is not None
          and checkpointable._update_uid < self._checkpoint.restore_uid):  # pylint: disable=protected-access
        raise AssertionError(
            "Object not assigned a value from checkpoint: %s" % (node,))
    for checkpointable_object in list_objects(self._root_checkpointable):
      # Remove data structures that do not contain any variables from
      # restoration checks.
      if (isinstance(checkpointable_object,
                     data_structures.CheckpointableDataStructure) and
          not checkpointable_object._checkpoint_dependencies):
        continue
      self._checkpoint.all_python_objects.add(checkpointable_object)
    unused_python_objects = (
        _ObjectIdentitySet(self._checkpoint.all_python_objects)
        - _ObjectIdentitySet(self._checkpoint.object_by_proto_id.values()))
    if unused_python_objects:
      raise AssertionError(
          ("Some Python objects were not bound to checkpointed values, likely "
           "due to changes in the Python program: %s")
          % (list(unused_python_objects),))
    return self

  def assert_nontrivial_match(self):
    """Raises an exception if only the root object matched."""
    for checkpointable_object in list_objects(self._root_checkpointable):
      self._checkpoint.all_python_objects.add(checkpointable_object)
    if len(self._checkpoint.object_by_proto_id) <= 1:
      unused_python_objects = (
          _ObjectIdentitySet(self._checkpoint.all_python_objects)
          - _ObjectIdentitySet(self._checkpoint.object_by_proto_id.values()))
      if unused_python_objects:
        raise AssertionError(
            ("Nothing except the root object matched a checkpointed value. "
             "Typically this means that the checkpoint does not match the "
             "Python program. The following objects have no matching "
             "checkpointed value: %s") % (list(unused_python_objects),))
      else:
        raise AssertionError(
            "Nothing to load. No dependencies have been added to %s yet." % (
                self._root_checkpointable,))
    return self

  def run_restore_ops(self, session=None):
    """Run operations to restore objects in the dependency graph."""
    if context.executing_eagerly():
      return  # Run eagerly
    if session is None:
      session = ops.get_default_session()
    session.run(self._checkpoint.restore_ops, feed_dict=self._feed_dict)

  def initialize_or_restore(self, session=None):
    """Run operations to initialize or restore objects in the dependency graph.

    Any objects in the dependency graph which have initializers but are not in
    the checkpoint will have those initializers run, unless those variables are
    being restored by a later call to `tf.train.Checkpoint.restore()`.

    This method has a sibling in `InitializationOnlyStatus` which instead
    initializes variables. That type is returned if no checkpoint is specified
    in `Saver.restore`.

    Args:
      session: The session to run init/restore ops in. If `None`, uses the
        default session.
    """
    if context.executing_eagerly():
      return  # Initialization and restoration ops are run eagerly
    if session is None:
      session = ops.get_default_session()
    all_objects = list_objects(self._root_checkpointable)
    already_initialized_objects = _ObjectIdentitySet(
        self._checkpoint.object_by_proto_id.values())
    initializers_for_non_restored_variables = [
        c.initializer for c in all_objects
        if hasattr(c, "initializer")
        and c not in already_initialized_objects
        and (getattr(c, "_update_uid", self._checkpoint.restore_uid - 1)
             < self._checkpoint.restore_uid)]
    self.run_restore_ops(session=session)
    session.run(initializers_for_non_restored_variables)


class InitializationOnlyStatus(_LoadStatus):
  """Returned from `Saver.restore` when no checkpoint has been specified.

  Objects of this type have the same `assert_consumed` method as
  `CheckpointLoadStatus`, but it always fails. However,
  `initialize_or_restore` works on objects of both types, and will
  initialize variables in `InitializationOnlyStatus` objects or restore them
  otherwise.
  """

  def __init__(self, root_checkpointable, restore_uid):
    self._restore_uid = restore_uid
    self._root_checkpointable = root_checkpointable

  def assert_consumed(self):
    """Assertion for consistency with `CheckpointLoadStatus`. Always fails."""
    raise AssertionError(
        "No checkpoint specified (save_path=None); nothing is being restored.")

  def assert_existing_objects_matched(self):
    """Assertion for consistency with `CheckpointLoadStatus`. Always fails."""
    raise AssertionError(
        "No checkpoint specified (save_path=None); nothing is being restored.")

  def assert_nontrivial_match(self):
    """Assertion for consistency with `CheckpointLoadStatus`. Always fails."""
    raise AssertionError(
        "No checkpoint specified (save_path=None); nothing is being restored.")

  def run_restore_ops(self, session=None):
    """For consistency with `CheckpointLoadStatus`.

    Use `initialize_or_restore` for initializing if no checkpoint was passed
    to `Saver.restore` and restoring otherwise.

    Args:
      session: Not used.
    """
    raise AssertionError(
        "No checkpoint specified, so no restore ops are available "
        "(save_path=None to Saver.restore).")

  def initialize_or_restore(self, session=None):
    """Runs initialization ops for variables.

    Objects which would be saved by `Saver.save` will be initialized, unless
    those variables are being restored by a later call to
    `tf.train.Checkpoint.restore()`.

    This method does nothing when executing eagerly (initializers get run
    eagerly).

    Args:
      session: The session to run initialization ops in. If `None`, uses the
        default session.
    """
    if context.executing_eagerly():
      return  # run eagerly
    if session is None:
      session = ops.get_default_session()
    checkpointable_objects = list_objects(self._root_checkpointable)
    initializers = [
        c.initializer for c in checkpointable_objects
        if hasattr(c, "initializer") and c.initializer is not None
        and (getattr(c, "_update_uid", self._restore_uid - 1)
             < self._restore_uid)]
    session.run(initializers)


_DEPRECATED_RESTORE_INSTRUCTIONS = (
    "Restoring a name-based tf.train.Saver checkpoint using the object-based "
    "restore API. This mode uses global names to match variables, and so is "
    "somewhat fragile. It also adds new restore ops to the graph each time it "
    "is called when graph building. Prefer re-encoding training checkpoints in "
    "the object-based format: run save() on the object-based saver (the same "
    "one this message is coming from) and use that checkpoint in the future.")


class NameBasedSaverStatus(_LoadStatus):
  """Status for loading a name-based training checkpoint."""

  # Ideally this deprecation decorator would be on the class, but that
  # interferes with isinstance checks.
  @deprecation.deprecated(
      date=None, instructions=_DEPRECATED_RESTORE_INSTRUCTIONS)
  def __init__(self, checkpoint, root_checkpointable):
    self._checkpoint = checkpoint
    self._root_checkpointable = root_checkpointable

  def assert_consumed(self):
    """Raises an exception if any variables/objects are unmatched."""
    unused_attributes = dict(self._checkpoint.unused_attributes)
    if unused_attributes:
      raise AssertionError(
          "Some objects had attributes which were not restored: %s"
          % (unused_attributes,))
    for checkpointable in list_objects(self._root_checkpointable):
      # pylint: disable=protected-access
      checkpointable._maybe_initialize_checkpointable()
      if checkpointable._update_uid < self._checkpoint.restore_uid:
        raise AssertionError("Object not restored: %s" % (checkpointable,))
      # pylint: enable=protected-access
    return self

  def assert_existing_objects_matched(self):
    """Raises an exception if currently created objects are unmatched."""
    # For name-based checkpoints there's no object information in the
    # checkpoint, so there's no distinction between
    # assert_existing_objects_matched and assert_consumed (and both are less
    # useful since we don't touch Python objects or Python state).
    return self.assert_consumed()

  def assert_nontrivial_match(self):
    """Raises an exception if currently created objects are unmatched."""
    # For name-based checkpoints there's no object information in the
    # checkpoint, so there's no distinction between
    # assert_nontrivial_match and assert_consumed (and both are less
    # useful since we don't touch Python objects or Python state).
    return self.assert_consumed()

  def _gather_saveable_objects(self):
    """Walk the object graph, using global names for SaveableObjects."""
    objects = list_objects(self._root_checkpointable)
    saveable_objects = []
    for checkpointable in objects:
      # pylint: disable=protected-access
      checkpointable._maybe_initialize_checkpointable()
      if checkpointable._update_uid < self._checkpoint.restore_uid:
        checkpointable._update_uid = self._checkpoint.restore_uid
      else:
        continue
      # pylint: enable=protected-access
      saveable_objects.extend(
          self._checkpoint.globally_named_object_attributes(
              checkpointable))
    return saveable_objects

  def run_restore_ops(self, session=None):
    """Load the name-based training checkpoint using a new `tf.train.Saver`."""
    if context.executing_eagerly():
      return  # Nothing to do, variables are restored on creation.
    if session is None:
      session = ops.get_default_session()
    with ops.device("/cpu:0"):
      saveables = self._gather_saveable_objects()
      v1_saver_lib.Saver(saveables).restore(
          sess=session, save_path=self._checkpoint.save_path)

  def initialize_or_restore(self, session=None):
    """Alias for `run_restore_ops`."""
    self.run_restore_ops(session=session)


class _SessionWithFeedDictAdditions(session_lib.SessionInterface):
  """Pretends to be a session, inserts extra feeds on run()."""

  def __init__(self, session, feed_additions):
    self._wrapped_session = session
    self._feed_additions = feed_additions

  def run(self, fetches, feed_dict=None, **kwargs):
    if feed_dict is None:
      feed_dict = {}
    else:
      feed_dict = feed_dict.copy()
    feed_dict.update(self._feed_additions)
    return self._wrapped_session.run(
        fetches=fetches, feed_dict=feed_dict, **kwargs)


class CheckpointableSaver(object):
  """Saves and restores a `Checkpointable` object and its dependencies.

  See `Checkpointable` for details of dependency management. `Saver` wraps
  `tf.train.Saver` for saving, including extra information about the graph of
  dependencies between Python objects. When restoring, it uses this information
  about the save-time dependency graph to more robustly match objects with their
  checkpointed values. When executing eagerly, it supports restoring variables
  on object creation (see `Saver.restore`).

  Values in a checkpoint are mapped to `Checkpointable` Python objects
  (`Variable`s, `Optimizer`s, `Layer`s) based on the names provided when the
  checkpoint was written. To avoid breaking existing checkpoints when modifying
  a class, dependency names (the names of attributes to which `Checkpointable`
  objects are assigned) may not change. These names are local to objects, in
  contrast to the `Variable.name`-based save/restore from `tf.train.Saver`, and
  so allow additional program transformations.
  """

  def __init__(self, root_checkpointable):
    """Configure saving.

    Args:
      root_checkpointable: The root of the object graph to save/restore. This
        object and all of its dependencies are saved in the checkpoint. When
        restoring, objects are matched and restored starting from this root.
    """
    # Allow passing in a weak reference to avoid reference cycles when
    # `Checkpointable` objects save themselves.
    self._root_checkpointable_ref = root_checkpointable
    # The file prefix placeholder is created lazily when graph building (and not
    # at all when executing eagerly) to avoid creating ops in the constructor
    # (when they may never be necessary).
    self._file_prefix_placeholder = None

    # Op caching for save
    self._object_graph_feed_tensor = None
    self._last_save_object_graph = None
    self._file_prefix_feed_tensor = None
    self._cached_save_operation = None

    # Op caching for restore, shared between _CheckpointRestoreCoordinators
    self._restore_op_cache = {}

    if context.executing_eagerly():
      # SaveableObjects are always recreated when executing eagerly.
      self._saveable_object_cache = None
    else:
      # Maps Checkpointable objects -> attribute names -> list(SaveableObjects),
      # to avoid re-creating SaveableObjects when graph building.
      self._saveable_object_cache = _ObjectIdentityWeakKeyDictionary()

  @property
  def _root_checkpointable(self):
    if isinstance(self._root_checkpointable_ref, weakref.ref):
      derefed = self._root_checkpointable_ref()
      assert derefed is not None
      return derefed
    else:
      return self._root_checkpointable_ref

  def _gather_saveables(
      self, object_graph_tensor=None, saveable_object_cache=None):
    """Wraps _serialize_object_graph to include the object graph proto."""
    assert ((object_graph_tensor is None and saveable_object_cache is None)
            or (object_graph_tensor is not None
                and saveable_object_cache is not None))
    (named_saveable_objects, graph_proto,
     feed_additions) = _serialize_object_graph(
         self._root_checkpointable,
         saveables_cache=saveable_object_cache)
    if object_graph_tensor is None:
      with ops.device("/cpu:0"):
        object_graph_tensor = constant_op.constant(
            graph_proto.SerializeToString(), dtype=dtypes.string)
    else:
      feed_additions.update(
          {object_graph_tensor: graph_proto.SerializeToString()})
    assert base.OBJECT_GRAPH_PROTO_KEY not in named_saveable_objects
    named_saveable_objects.append(
        base.NoRestoreSaveable(
            tensor=object_graph_tensor,
            name=base.OBJECT_GRAPH_PROTO_KEY))
    return named_saveable_objects, graph_proto, feed_additions

  def gather_objects(self, object_map=None, to_graph=None):
    """Creates SaveableObjects with the current object graph frozen."""
    checkpointable_objects, path_to_root = (
        _breadth_first_checkpointable_traversal(self._root_checkpointable))
    if to_graph:
      target_context = to_graph.as_default
    else:
      target_context = ops.NullContextmanager
    with target_context():
      named_saveable_objects, graph_proto, _ = _serialize_gathered_objects(
          checkpointable_objects,
          path_to_root,
          saveables_cache=None,
          object_map=object_map)
      with ops.device("/cpu:0"):
        object_graph_tensor = constant_op.constant(
            graph_proto.SerializeToString(), dtype=dtypes.string)
      named_saveable_objects.append(
          base.NoRestoreSaveable(
              tensor=object_graph_tensor,
              name=base.OBJECT_GRAPH_PROTO_KEY))
    return named_saveable_objects

  def freeze(self, object_map=None, to_graph=None):
    named_saveable_objects = self.gather_objects(
        object_map=object_map, to_graph=to_graph)
    return functional_saver.Saver(named_saveable_objects)

  def _save_cached_when_graph_building(
      self,
      file_prefix,
      object_graph_tensor=None,
      saveable_object_cache=None):
    """Create or retrieve save ops.

    When graph building, `saveable_object_cache` will typically be non-`None`,
    meaning that existing `SaveableObject`s are re-used across calls to
    `_prepare_save` even if the object graph has grown. This avoids
    unnecessarily re-creating save ops.

    Args:
      file_prefix: The prefix for saved checkpoint files.
      object_graph_tensor: A `Tensor` to which the current object graph will be
        fed.
      saveable_object_cache: A dictionary; if specified, used to cache
        `SaveableObject`s.

    Returns:
      A two-element tuple with a filename tensor and a feed_dict of tensors to
      feed when running it (if graph building). The feed dict contains the
      current object graph and any Python state to be saved in the
      checkpoint. When executing eagerly only the first argument is meaningful.
    """
    (named_saveable_objects, graph_proto,
     feed_additions) = self._gather_saveables(
         object_graph_tensor=object_graph_tensor,
         saveable_object_cache=saveable_object_cache)
    if (self._last_save_object_graph != graph_proto
        # When executing eagerly, we need to re-create SaveableObjects each time
        # save() is called so they pick up new Tensors passed to their
        # constructors. That means the Saver needs to be copied with a new
        # var_list.
        or context.executing_eagerly()):
      saver = functional_saver.Saver(named_saveable_objects)
      with ops.device("/cpu:0"):
        self._cached_save_operation = saver.save(file_prefix)
      self._last_save_object_graph = graph_proto
    return self._cached_save_operation, feed_additions

  def save(self, file_prefix, checkpoint_number=None, session=None):
    """Save a training checkpoint.

    The saved checkpoint includes variables created by this object and any
    Checkpointable objects it depends on at the time `Saver.save()` is called.

    Args:
      file_prefix: A prefix to use for the checkpoint filenames
        (/path/to/directory/and_a_prefix). Names are generated based on this
        prefix and `checkpoint_number`, if provided.
      checkpoint_number: An integer variable or Tensor, used to number
        checkpoints. Typically this value is saved along with other variables in
        training checkpoints, which will happen automatically if it was created
        by `root_checkpointable` or one of its dependencies (via
        `Checkpointable._add_variable`).
      session: The session to evaluate variables in. Ignored when executing
        eagerly. If not provided when graph building, the default session is
        used.

    Returns:
      The full path to the checkpoint.
    """
    feed_dict = {}
    graph_building = not context.executing_eagerly()
    if checkpoint_number:
      file_prefix = "%s-%d" % (file_prefix, checkpoint_number)
    if graph_building:
      if self._object_graph_feed_tensor is None:
        with ops.device("/cpu:0"):
          self._object_graph_feed_tensor = constant_op.constant(
              "", dtype=dtypes.string)
          self._file_prefix_feed_tensor = constant_op.constant(
              "", dtype=dtypes.string)
      object_graph_tensor = self._object_graph_feed_tensor
      file_prefix_tensor = self._file_prefix_feed_tensor
      feed_dict[file_prefix_tensor] = file_prefix
    else:
      with ops.device("/cpu:0"):
        file_prefix_tensor = constant_op.constant(
            file_prefix, dtype=dtypes.string)
      object_graph_tensor = None

    file_io.recursive_create_dir(os.path.dirname(file_prefix))
    save_path, new_feed_additions = self._save_cached_when_graph_building(
        file_prefix=file_prefix_tensor,
        object_graph_tensor=object_graph_tensor,
        saveable_object_cache=self._saveable_object_cache)
    if new_feed_additions:
      feed_dict.update(new_feed_additions)
    if not graph_building:
      session = None
    elif session is None:
      session = ops.get_default_session()

    if session:
      save_path = session.run(save_path, feed_dict=feed_dict)
    else:
      save_path = save_path.numpy()
    return save_path

  def restore(self, save_path):
    """Restore a training checkpoint.

    Restores `root_checkpointable` and any objects that it tracks
    (transitive). Either assigns values immediately if variables to restore have
    been created already, or defers restoration until the variables are
    created. Dependencies added to the `root_checkpointable` passed to the
    constructor after this call will be matched if they have a corresponding
    object in the checkpoint.

    When building a graph, restorations are added to the graph but not run.

    To disallow deferred loading, assert immediately that all checkpointed
    variables have been matched to variable objects:

    ```python
    saver = Saver(root)
    saver.restore(path).assert_consumed()
    ```

    An exception will be raised unless every object was matched and its
    variables already exist.

    When graph building, `assert_consumed()` indicates that all of the restore
    ops which will be created for this checkpoint have been created. They can be
    run via the `run_restore_ops()` function of the status object:

    ```python
    saver.restore(path).assert_consumed().run_restore_ops()
    ```

    If the checkpoint has not been consumed completely, then the list of restore
    ops will grow as more objects are added to the dependency graph.

    Name-based `tf.train.Saver` checkpoints can be loaded using this
    method. There is no deferred loading, and names are used to match
    variables. No restore ops are created/run until `run_restore_ops()` or
    `initialize_or_restore()` are called on the returned status object, even
    when executing eagerly. Re-encode name-based checkpoints using this
    object-based `Saver.save` as soon as possible.

    Args:
      save_path: The path to the checkpoint, as returned by `save` or
        `tf.train.latest_checkpoint`. If None (as when there is no latest
        checkpoint for `tf.train.latest_checkpoint` to return), returns an
        object which may run initializers for objects in the dependency
        graph. If the checkpoint was written by the name-based `tf.train.Saver`,
        names are used to match variables.

    Returns:
      A load status object, which can be used to make assertions about the
      status of checkpoint restoration and run initialization/restore ops
      (of type `CheckpointLoadStatus`, or `InitializationOnlyStatus` if
      `save_path` is `None`).

      If `save_path` points to a name-based checkpoint, a `NameBasedSaverStatus`
      object is returned which runs restore ops from a name-based saver.
    """
    if save_path is None:
      return InitializationOnlyStatus(self._root_checkpointable, ops.uid())
    reader = pywrap_tensorflow.NewCheckpointReader(save_path)
    graph_building = not context.executing_eagerly()
    if graph_building:
      dtype_map = None
    else:
      dtype_map = reader.get_variable_to_dtype_map()
    try:
      object_graph_string = reader.get_tensor(
          base.OBJECT_GRAPH_PROTO_KEY)
    except errors_impl.NotFoundError:
      # The object graph proto does not exist in this checkpoint. Try the
      # name-based compatibility mode.
      restore_coordinator = _NameBasedRestoreCoordinator(
          save_path=save_path, dtype_map=dtype_map)
      if not graph_building:
        for existing_checkpointable in list_objects(self._root_checkpointable):
          # pylint: disable=protected-access
          existing_checkpointable._maybe_initialize_checkpointable()
          existing_checkpointable._name_based_restores.add(restore_coordinator)
          existing_checkpointable._name_based_attribute_restore(
              restore_coordinator)
          # pylint: enable=protected-access
      return NameBasedSaverStatus(
          restore_coordinator, root_checkpointable=self._root_checkpointable)

    if graph_building:
      if self._file_prefix_placeholder is None:
        with ops.device("/cpu:0"):
          self._file_prefix_placeholder = constant_op.constant("model")
      file_prefix_tensor = self._file_prefix_placeholder
      file_prefix_feed_dict = {self._file_prefix_placeholder: save_path}
    else:
      with ops.device("/cpu:0"):
        file_prefix_tensor = constant_op.constant(save_path)
      file_prefix_feed_dict = None
    object_graph_proto = (
        checkpointable_object_graph_pb2.CheckpointableObjectGraph())
    object_graph_proto.ParseFromString(object_graph_string)
    checkpoint = _CheckpointRestoreCoordinator(
        object_graph_proto=object_graph_proto,
        save_path=save_path,
        save_path_tensor=file_prefix_tensor,
        restore_op_cache=self._restore_op_cache,
        saveable_object_cache=self._saveable_object_cache)
    base._CheckpointPosition(  # pylint: disable=protected-access
        checkpoint=checkpoint, proto_id=0).restore(self._root_checkpointable)
    load_status = CheckpointLoadStatus(
        checkpoint,
        root_checkpointable=self._root_checkpointable,
        feed_dict=file_prefix_feed_dict)
    return load_status


def frozen_saver(root_checkpointable):
  """Creates a static `tf.train.Saver` from a checkpointable object.

  The returned `Saver` saves object-based checkpoints, but these checkpoints
  will no longer reflect structural changes to the object graph, only changes to
  the values of `Variable`s added as dependencies of the root object before
  `freeze` was called.

  `restore` works on the returned `Saver`, but requires that the object graph of
  the checkpoint being loaded exactly matches the object graph when `freeze` was
  called. This is in contrast the object-based restore performed by
  `tf.train.Checkpoint` which attempts a fuzzy matching between a checkpoint's
  object graph and the current Python object graph.

  Args:
    root_checkpointable: A checkpointable object to save.

  Returns:
    A `tf.train.Saver` which saves object-based checkpoints for the object graph
    frozen at the time `frozen_saver` was called.
  """
  return CheckpointableSaver(root_checkpointable).freeze()


@tf_export("train.Checkpoint")
class Checkpoint(tracking.AutoCheckpointable):
  """Groups checkpointable objects, saving and restoring them.

  `Checkpoint`'s constructor accepts keyword arguments whose values are types
  that contain checkpointable state, such as `tf.train.Optimizer`
  implementations, `tf.Variable`, `tf.keras.Layer` implementations, or
  `tf.keras.Model` implementations. It saves these values with a checkpoint, and
  maintains a `save_counter` for numbering checkpoints.

  Example usage when graph building:

  ```python
  import tensorflow as tf
  import os

  checkpoint_directory = "/tmp/training_checkpoints"
  checkpoint_prefix = os.path.join(checkpoint_directory, "ckpt")

  checkpoint = tf.train.Checkpoint(optimizer=optimizer, model=model)
  status = checkpoint.restore(tf.train.latest_checkpoint(checkpoint_directory))
  train_op = optimizer.minimize( ... )
  status.assert_consumed()  # Optional sanity checks.
  with tf.Session() as session:
    # Use the Session to restore variables, or initialize them if
    # tf.train.latest_checkpoint returned None.
    status.initialize_or_restore(session)
    for _ in range(num_training_steps):
      session.run(train_op)
    checkpoint.save(file_prefix=checkpoint_prefix)
  ```

  Example usage with eager execution enabled:

  ```python
  import tensorflow as tf
  import os

  tf.enable_eager_execution()

  checkpoint_directory = "/tmp/training_checkpoints"
  checkpoint_prefix = os.path.join(checkpoint_directory, "ckpt")

  checkpoint = tf.train.Checkpoint(optimizer=optimizer, model=model)
  status = checkpoint.restore(tf.train.latest_checkpoint(checkpoint_directory))
  for _ in range(num_training_steps):
    optimizer.minimize( ... )  # Variables will be restored on creation.
  status.assert_consumed()  # Optional sanity checks.
  checkpoint.save(file_prefix=checkpoint_prefix)
  ```

  `Checkpoint.save` and `Checkpoint.restore` write and read object-based
  checkpoints, in contrast to `tf.train.Saver` which writes and reads
  `variable.name` based checkpoints. Object-based checkpointing saves a graph of
  dependencies between Python objects (`Layer`s, `Optimizer`s, `Variable`s,
  etc.) with named edges, and this graph is used to match variables when
  restoring a checkpoint. It can be more robust to changes in the Python
  program, and helps to support restore-on-create for variables when executing
  eagerly. Prefer `tf.train.Checkpoint` over `tf.train.Saver` for new code.

  `Checkpoint` objects have dependencies on the objects passed as keyword
  arguments to their constructors, and each dependency is given a name that is
  identical to the name of the keyword argument for which it was created.
  TensorFlow classes like `Layer`s and `Optimizer`s will automatically add
  dependencies on their variables (e.g. "kernel" and "bias" for
  `tf.keras.layers.Dense`). Inheriting from `tf.keras.Model` makes managing
  dependencies easy in user-defined classes, since `Model` hooks into attribute
  assignment. For example:

  ```python
  class Regress(tf.keras.Model):

    def __init__(self):
      super(Regress, self).__init__()
      self.input_transform = tf.keras.layers.Dense(10)
      # ...

    def call(self, inputs):
      x = self.input_transform(inputs)
      # ...
  ```

  This `Model` has a dependency named "input_transform" on its `Dense` layer,
  which in turn depends on its variables. As a result, saving an instance of
  `Regress` using `tf.train.Checkpoint` will also save all the variables created
  by the `Dense` layer.

  Attributes:
    save_counter: Incremented when `save()` is called. Used to number
      checkpoints.
  """

  def __init__(self, **kwargs):
    """Group objects into a training checkpoint.

    Args:
      **kwargs: Keyword arguments are set as attributes of this object, and are
        saved with the checkpoint. Values must be checkpointable objects.
    Raises:
      ValueError: If objects in `kwargs` are not checkpointable.
    """
    super(Checkpoint, self).__init__()
    for k, v in sorted(kwargs.items(), key=lambda item: item[0]):
<<<<<<< HEAD
      if not isinstance(v, (base.CheckpointableBase, def_function.Function)):
=======
      if not isinstance(v, (base.Checkpointable,
                            def_function.PolymorphicFunction)):
>>>>>>> 7e090f6a
        raise ValueError(
            ("`Checkpoint` was expecting a checkpointable object (an object "
             "derived from `CheckpointableBase`), got %s. If you believe this "
             "object should be checkpointable (i.e. it is part of the "
             "TensorFlow Python API and manages state), please open an issue.")
            % (v,))
      setattr(self, k, v)
    self._save_counter = None  # Created lazily for restore-on-create.
    self._save_assign_op = None
    self._saver = CheckpointableSaver(weakref.ref(self))

  def _maybe_create_save_counter(self):
    """Create a save counter if it does not yet exist."""
    if self._save_counter is None:
      # Initialized to 0 and incremented before saving.
      with ops.device("/cpu:0"):
        # add_variable creates a dependency named "save_counter"; NoDependency
        # prevents creating a second dependency named "_save_counter".
        self._save_counter = data_structures.NoDependency(
            add_variable(self, name="save_counter", initializer=0,
                         dtype=dtypes.int64))

  def write(self, file_prefix, session=None):
    """Writes a training checkpoint.

    The checkpoint includes variables created by this object and any
    checkpointable objects it depends on at the time `Checkpoint.write()` is
    called.

    `write` does not number checkpoints, increment `save_counter`, or update the
    metadata used by `tf.train.latest_checkpoint`. It is primarily intended for
    use by higher level checkpoint management utilities. `save` provides a very
    basic implementation of these features.

    Args:
      file_prefix: A prefix to use for the checkpoint filenames
        (/path/to/directory/and_a_prefix).
      session: The session to evaluate variables in. Ignored when executing
        eagerly. If not provided when graph building, the default session is
        used.

    Returns:
      The full path to the checkpoint (i.e. `file_prefix`).
    """
    return compat.as_str(self._saver.save(
        file_prefix=file_prefix,
        session=session))

  @property
  def save_counter(self):
    """An integer variable which starts at zero and is incremented on save.

    Used to number checkpoints.

    Returns:
      The save counter variable.
    """
    self._maybe_create_save_counter()
    return self._save_counter

  def save(self, file_prefix, session=None):
    """Saves a training checkpoint and provides basic checkpoint management.

    The saved checkpoint includes variables created by this object and any
    checkpointable objects it depends on at the time `Checkpoint.save()` is
    called.

    `save` is a basic convenience wrapper around the `write` method,
    sequentially numbering checkpoints using `save_counter` and updating the
    metadata used by `tf.train.latest_checkpoint`. More advanced checkpoint
    management, for example garbage collection and custom numbering, may be
    provided by other utilities which also wrap `write`
    (`tf.contrib.checkpoint.CheckpointManager` for example).

    Args:
      file_prefix: A prefix to use for the checkpoint filenames
        (/path/to/directory/and_a_prefix). Names are generated based on this
        prefix and `Checkpoint.save_counter`.
      session: The session to evaluate variables in. Ignored when executing
        eagerly. If not provided when graph building, the default session is
        used.

    Returns:
      The full path to the checkpoint.
    """
    graph_building = not context.executing_eagerly()
    if graph_building:
      if session is None:
        session = ops.get_default_session()
      if self._save_counter is None:
        # When graph building, if this is a new save counter variable then it
        # needs to be initialized before assign_add. This is only an issue if
        # restore() has not been called first.
        session.run(self.save_counter.initializer)
    if not graph_building or self._save_assign_op is None:
      with ops.colocate_with(self.save_counter):
        assign_op = self.save_counter.assign_add(1, read_value=True)
      if graph_building:
        self._save_assign_op = data_structures.NoDependency(assign_op)
    if graph_building:
      checkpoint_number = session.run(self._save_assign_op)
    else:
      checkpoint_number = assign_op.numpy()
    file_path = self.write("%s-%d" % (file_prefix, checkpoint_number),
                           session=session)
    checkpoint_management.update_checkpoint_state_internal(
        save_dir=os.path.dirname(file_prefix),
        model_checkpoint_path=file_path,
        all_model_checkpoint_paths=[file_path])
    return file_path

  def restore(self, save_path):
    """Restore a training checkpoint.

    Restores this `Checkpoint` and any objects it depends on.

    When executing eagerly, either assigns values immediately if variables to
    restore have been created already, or defers restoration until the variables
    are created. Dependencies added after this call will be matched if they have
    a corresponding object in the checkpoint (the restore request will queue in
    any checkpointable object waiting for the expected dependency to be added).

    When graph building, restoration ops are added to the graph but not run
    immediately.

    To ensure that loading is complete and no more assignments will take place,
    use the `assert_consumed()` method of the status object returned by
    `restore`:

    ```python
    checkpoint = tf.train.Checkpoint( ... )
    checkpoint.restore(path).assert_consumed()
    ```

    An exception will be raised if any Python objects in the dependency graph
    were not found in the checkpoint, or if any checkpointed values do not have
    a matching Python object.

    When graph building, `assert_consumed()` indicates that all of the restore
    ops that will be created for this checkpoint have been created. They can be
    run via the `run_restore_ops()` method of the status object:

    ```python
    checkpoint.restore(path).assert_consumed().run_restore_ops()
    ```

    If the checkpoint has not been consumed completely, then the list of restore
    ops will grow as more objects are added to the dependency graph.

    Name-based `tf.train.Saver` checkpoints can be loaded using this
    method. Names are used to match variables. No restore ops are created/run
    until `run_restore_ops()` or `initialize_or_restore()` are called on the
    returned status object when graph building, but there is restore-on-creation
    when executing eagerly. Re-encode name-based checkpoints using
    `tf.train.Checkpoint.save` as soon as possible.

    Args:
      save_path: The path to the checkpoint, as returned by `save` or
        `tf.train.latest_checkpoint`. If None (as when there is no latest
        checkpoint for `tf.train.latest_checkpoint` to return), returns an
        object which may run initializers for objects in the dependency
        graph. If the checkpoint was written by the name-based `tf.train.Saver`,
        names are used to match variables.

    Returns:
      A load status object, which can be used to make assertions about the
      status of a checkpoint restoration and run initialization/restore ops.

      The returned status object has the following methods:

      * `assert_consumed()`:
          Raises an exception if any variables/objects are unmatched: either
          checkpointed values which don't have a matching Python object or
          Python objects in the dependency graph with no values in the
          checkpoint. This method returns the status object, and so may be
          chained with `initialize_or_restore` or `run_restore_ops`.

      * `assert_existing_objects_matched()`:
          Raises an exception if any existing Python objects in the dependency
          graph are unmatched. Unlike `assert_consumed`, this assertion will
          pass if values in the checkpoint have no corresponding Python
          objects. For example a `tf.keras.Layer` object which has not yet been
          built, and so has not created any variables, will pass this assertion
          but fail `assert_consumed`. Useful when loading part of a larger
          checkpoint into a new Python program, e.g. a training checkpoint with
          a `tf.train.Optimizer` was saved but only the state required for
          inference is being loaded. This method returns the status object, and
          so may be chained with `initialize_or_restore` or `run_restore_ops`.

      * `assert_nontrivial_match()`: Asserts that something aside from the root
          object was matched. This is a very weak assertion, but is useful for
          sanity checking in library code where objects may exist in the
          checkpoint which haven't been created in Python and some Python
          objects may not have a checkpointed value.

      * `initialize_or_restore(session=None)`:
          When graph building, runs variable initializers if `save_path` is
          `None`, but otherwise runs restore operations. If no `session` is
          explicitly specified, the default session is used. No effect when
          executing eagerly (variables are initialized or restored eagerly).

      * `run_restore_ops(session=None)`:
          When graph building, runs restore operations. If no `session` is
          explicitly specified, the default session is used. No effect when
          executing eagerly (restore operations are run eagerly). May only be
          called when `save_path` is not `None`.
    """
    status = self._saver.restore(save_path=save_path)
    # Create the save counter now so it gets initialized with other variables
    # when graph building. Creating it earlier would lead to double
    # initialization when executing eagerly.
    self._maybe_create_save_counter()
    return status<|MERGE_RESOLUTION|>--- conflicted
+++ resolved
@@ -1757,12 +1757,7 @@
     """
     super(Checkpoint, self).__init__()
     for k, v in sorted(kwargs.items(), key=lambda item: item[0]):
-<<<<<<< HEAD
-      if not isinstance(v, (base.CheckpointableBase, def_function.Function)):
-=======
-      if not isinstance(v, (base.Checkpointable,
-                            def_function.PolymorphicFunction)):
->>>>>>> 7e090f6a
+      if not isinstance(v, (base.Checkpointable, def_function.Function)):
         raise ValueError(
             ("`Checkpoint` was expecting a checkpointable object (an object "
              "derived from `CheckpointableBase`), got %s. If you believe this "
