--- conflicted
+++ resolved
@@ -7,13 +7,6 @@
 * Support for Python3.7 on all operating systems.
 * Moved NCCL to core.
 
-<<<<<<< HEAD
-## ROCm Features and Improvements
-* MIOpen v1.7.1 integration
-* Tensorflow VERBS support is enabled, details in: [TensorFlow Verbs Quick-Start](https://github.com/ROCmSoftwarePlatform/tensorflow-upstream/blob/r1.13-rocm/rocm_docs/tensorflow-verbs.md)
-
-=======
->>>>>>> 2b990063
 ## Behavioral changes
 
 * Disallow conversion of python floating types to uint32/64 (matching behavior of other integer types) in `tf.constant`.
@@ -132,12 +125,6 @@
 *   Ignite Dataset added to contrib/ignite that allows to work with Apache
     Ignite.
 
-## ROCm Features and Improvements
-* MIOpenv1.6 integration
-* Training in fp16 is fully supported
-* Performance improvements in TF CNN benchmarks
-* Layer fusion is supported, details in: [TensorFlow ROCm port high-level design document](https://github.com/ROCmSoftwarePlatform/tensorflow-upstream/blob/r1.12-rocm/rocm_docs/rocm-port-overview.md)
-
 ## Bug Fixes and Other Changes
 
 *   tf.data:
